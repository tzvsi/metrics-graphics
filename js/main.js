--- conflicted
+++ resolved
@@ -301,13 +301,7 @@
             y_accessor: 'value'
         });
     });
-<<<<<<< HEAD
-    
-=======
-
-            
-
->>>>>>> cc455820
+
     d3.json('data/float.json', function(data) {
         data = convert_dates(data);
 
@@ -379,9 +373,7 @@
                 y_accessor: 'measure'
             });
     });
-<<<<<<< HEAD
-=======
-    //
+
     d3.json('data/points1.json', function(data) {
 
         moz_chart({
@@ -401,9 +393,6 @@
                 y_accessor: 'y'
             });
     });
-})
->>>>>>> cc455820
-
 
     function assignEventListeners() {
         $('#dark-css').click(function () {
