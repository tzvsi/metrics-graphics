'use strict';

var each = function(obj, iterator, context) {
    // yanked out of underscore
    if (obj == null) return obj;
    if (Array.prototype.forEach && obj.forEach === Array.prototype.forEach) {
      obj.forEach(iterator, context);
    } else if (obj.length === +obj.length) {
      for (var i = 0, length = obj.length; i < length; i++) {
        if (iterator.call(context, obj[i], i, obj) === breaker) return;
      }
    } else {
      for (var k in obj) {
        if (iterator.call(context, obj[k], k, obj) === breaker) return;
      }
    }
    return obj;
};

function merge_with_defaults(obj) {
    // taken from underscore
    each(Array.prototype.slice.call(arguments, 1), function(source) {
      if (source) {
        for (var prop in source) {
          if (obj[prop] === void 0) obj[prop] = source[prop];
        }
      }
    });
    return obj;
};

var charts = {};
var globals = {};
globals.link = false;

function moz_chart() {
    var moz = {};
    moz.defaults = {};
    moz.defaults.all = {
        animate_on_load: false,       // animate lines on load
        top: 40,                      // the size of the top margin
        bottom: 30,                   // the size of the bottom margin
        right: 10,                    // size of the right margin
        left: 50,                     // size of the left margin
        buffer: 8,                    // the buffer between the actual chart area and the margins
        width: 350,                   // the width of the entire graphic
        height: 220,                  // the height of the entire graphic
        small_height_threshold: 120,  // the height threshold for when smaller text appears
        small_width_threshold: 160,   // the width  threshold for when smaller text appears
        small_text: false,            // coerces small text regardless of graphic size
        xax_count: 6,                 // number of x axis ticks
        xax_tick: 5,                  // x axis tick length
        yax_count: 5,                 // number of y axis ticks
        yax_tick: 5,                  // y axis tick length
        x_extended_ticks: false,      // extends x axis ticks across chart - useful for tall charts
        y_extended_ticks: false,      // extends y axis ticks across chart - useful for long charts
        max_x: null,
        max_y: null,
        min_x: null,
        min_y: null,
        x_accessor: 'date',
        xax_units: '',
        x_label: '',
        y_accessor: 'value',
        y_label: '',
        yax_units: '',
        rollover_callback: null,
        show_rollover_text: true,
        xax_format: function(d) {
            //assume date by default, user can pass in custom function
            var df = d3.time.format('%b %d');
            return df(d);
        },

        area: true,
        chart_type: 'line',   
        data: [],
        decimals: 2,                  // the number of decimals in any rollover
        format: 'count',
        inflator: 10/9,               // for setting y axis max
        linked: false,                // links together all other graphs with linked:true, so rollovers in one trigger rollovers in the others
        list: false,
        markers: null,                // sets the marker lines
        scalefns: {},
        scales: {},
        show_years: true,
        target: '#viz'
    }

    var args = arguments[0];
    if (!args) { args = {}; }
    args = merge_with_defaults(args, moz.defaults.all);
    
    var g = '';
    if (args.list) {
        args.x_accessor = 0;
        args.y_accessor = 1;
    }
    
    //build the chart
    if(args.chart_type == 'missing-data'){
        charts.missing(args);
    }
    else if(args.chart_type == 'point'){
        charts.point(args).markers().mainPlot().rollover();
    }
    else {
        charts.line(args).markers().mainPlot().rollover();
<<<<<<< HEAD
=======
    }
    
>>>>>>> cc455820
}

function chart_title(args) {
    var defaults = {
        target: null,
        title: null,
        description: null
    };
    var args = arguments[0];
    if (!args) { args = {}; }
    args = merge_with_defaults(args, defaults);
    
    if (args.target && args.title) {
        $(args.target).append('<h2 class="chart_title">' 
            + args.title + '<i class="fa fa-question-circle fa-inverse"></i></h2>');
            
        if (args.description){
            $(args.target + ' h2.chart_title')
                .popover({'content': args.description,
                    'trigger':'hover', 'placement': 'top'});
        }   
    }
}

function xAxis(args) {
    var svg = d3.select(args.target + ' svg');
    var g;
    var min_x;
    var max_x;

    args.scalefns.xf = function(di) {
        return args.scales.X(di[args.x_accessor]);
    }
    
    var last_i;
    if (args.chart_type == 'line'){
        for(var i=0; i<args.data.length; i++) {
            last_i = args.data[i].length-1;

            if(args.data[i][0][args.x_accessor] < min_x || !min_x)
                min_x = args.data[i][0][args.x_accessor];

            if(args.data[i][last_i][args.x_accessor] > max_x || !max_x)
                max_x = args.data[i][last_i][args.x_accessor];
        }    
    } else if (args.chart_type == 'point') {
        max_x = d3.max(args.data[0], function(d){return d[args.x_accessor]});
        min_x = d3.min(args.data[0], function(d){return d[args.x_accessor]});
    }
    

    min_x = args.min_x ? args.min_x : min_x;
    max_x = args.max_x ? args.max_x : max_x;
    
    args.x_axis_negative = false;
    if (!args.time_series) {
        if (min_x > 0){
            min_x = 0;
        } else  {
            min_x = min_x  - (max_x * (args.inflator-1));
            args.x_axis_negative = true;
        }
    }
    args.scales.X = (args.time_series) 
        ? d3.time.scale() 
        : d3.scale.linear();
        
    args.scales.X
        .domain([min_x, max_x])
        .range([args.left + args.buffer, args.width - args.right - args.buffer]);
    
    // x axis
    g = svg.append('g')
        .classed('x-axis', true)
        .classed('x-axis-small', args.use_small_class);


    var last_i = args.scales.X.ticks(args.xax_count).length-1;

    //are we adding a label?
    if(args.x_label) {
        g.append('text')
            .attr('class', 'label')
            .attr('x', function() {
                return args.left + args.buffer
                    + ((args.width - args.right - args.buffer)
                        - (args.left + args.buffer)) / 2;
            })
            .attr('y', args.height - args.bottom / 2)
            .attr('dy', '.50em')
            .attr('text-anchor', 'end')
            .text(function(d) {
                return args.x_label;
            })
    }
    
    if(!args.x_extended_ticks && !args.y_extended_ticks) {
        g.append('line')
            .attr('x1', args.scales.X(args.scales.X.ticks(args.xax_count)[last_i]))
            .attr('x2', args.scales.X(args.scales.X.ticks(args.xax_count)[0]))
            .attr('y1', args.height - args.bottom)
            .attr('y2', args.height - args.bottom);
    }
    
    g.selectAll('.xax-ticks')
        .data(args.scales.X.ticks(args.xax_count)).enter()
            .append('line')
                .attr('x1', args.scales.X)
                .attr('x2', args.scales.X)
                .attr('y1', args.height - args.bottom)
                .attr('y2', function() {
                    return (args.x_extended_ticks)
                        ? args.top
                        : args.height - args.bottom + args.xax_tick;
                });
            
    g.selectAll('.xax-labels')
        .data(args.scales.X.ticks(args.xax_count)).enter()
            .append('text')
                .attr('x', args.scales.X)
                .attr('y', args.height - args.bottom + args.xax_tick * 7 / 3)
                .attr('dy', '.50em')
                .attr('text-anchor', 'middle')
                .text(function(d) {
                    return args.xax_units + args.xax_format(d);
                })
        
    //are we adding years to x-axis
    if (args.time_series && args.show_years) {
        var min_x;
        var max_x;

        for (var i=0; i<args.data.length; i++) {
            last_i = args.data[i].length-1;
            
            if(args.data[i][0][args.x_accessor] < min_x || !min_x)
                min_x = args.data[i][0][args.x_accessor];
            if(args.data[i][last_i][args.x_accessor] > max_x || !max_x)
                max_x = args.data[i][last_i][args.x_accessor];
        }
        
        var years = d3.time.years(min_x, max_x);

        if (years.length == 0){
            var first_tick = args.scales.X.ticks(args.xax_tick)[0];
            years = [first_tick];

        }

        g = svg.append('g')
            .classed('year-marker', true)
            .classed('year-marker-small', args.use_small_class); 
        
        g.selectAll('.year_marker')
            .data(years).enter()
                .append('line')
                    .attr('x1', args.scales.X)
                    .attr('x2', args.scales.X)
                    .attr('y1', args.top)
                    .attr('y2', args.height - args.bottom);
                
        var yformat = d3.time.format('%Y');
        g.selectAll('.year_marker')
            .data(years).enter()
                .append('text')
                    .attr('x', args.scales.X)
                    .attr('y', args.height - args.bottom + args.buffer + args.xax_tick + 14)
                    .attr('dy', args.use_small_class ? -3 : (args.y_extended_ticks) ? -6 : 0 )
                    .attr('text-anchor', 'middle')
                    .text(function(d) {
                        return yformat(d);
                    });
    };    

    return this;
}
    
function yAxis(args) {
    var svg = d3.select(args.target + ' svg');
    var g;

    var min_y, max_y;

    args.scalefns.yf = function(di) {
        return args.scales.Y(di[args.y_accessor]);
    }

    var current_max, current_min;
    for(var i=0; i<args.data.length; i++) {
        if (i == 0){
            max_y = args.data[i][0][args.y_accessor];
            min_y = args.data[i][0][args.y_accessor];
        }
        current_min = d3.min(args.data[i], function(d){return d[args.y_accessor]})
        current_max = d3.max(args.data[i], function(d){return d[args.y_accessor]})

        max_y = Math.max(max_y, current_max);
        min_y = Math.min(min_y, current_min);
    }

    min_y = args.min_y ? args.min_y : min_y;
    max_y = args.max_y ? args.max_y : max_y;

    // we are currently saying that if the min val > 0, set 0 as min y.
    if (min_y > 0){
        min_y = 0;
        args.y_axis_negative = false;
    } else {
        min_y = min_y  - (max_y * (args.inflator-1));
        args.y_axis_negative = true;
    }
    args.scales.Y = d3.scale.linear()
        .domain([min_y, max_y * args.inflator])
        .range([args.height - args.bottom - args.buffer, args.top]);
    
    var yax_format;
    if (args.format == 'count') {
        yax_format = function(f) {
            var pf = d3.formatPrefix(f);
            return args.yax_units + pf.scale(f) + pf.symbol;
        };
    }
    else {
        yax_format = function(d_) {
            var n = d3.format('%p');
            return n(d_);
        }
    }
        
    // y axis
    g = svg.append('g')
        .classed('y-axis', true)
        .classed('y-axis-small', args.use_small_class);

    //are we adding a label?
    if(args.y_label) {
        g.append('text')
            .attr('class', 'label')
            .attr('x', function() {
                return -1 * (args.top + args.buffer + 
                        ((args.height - args.bottom - args.buffer)
                            - (args.top + args.buffer)) / 2);
            })
            .attr('y', function() {
                return args.left / 2;
            })
            .attr("dy", "0.4em")
            .attr('text-anchor', 'middle')
            .text(function(d) {
                return args.y_label;
            })
            .attr("transform", function(d) {
                return "rotate(-90)";
            });
    }

    var last_i = args.scales.Y.ticks(args.yax_count).length-1;

    if(!args.x_extended_ticks && !args.y_extended_ticks) {
        g.append('line')
            .attr('x1', args.left)
            .attr('x2', args.left)
            .attr('y1', args.scales.Y(args.scales.Y.ticks(args.yax_count)[0]))
            .attr('y2', args.scales.Y(args.scales.Y.ticks(args.yax_count)[last_i]));
    }
    
    g.selectAll('.yax-ticks')
        .data(args.scales.Y.ticks(args.yax_count)).enter()
            .append('line')
                .attr('x1', args.left)
                .attr('x2', function() {
                    return (args.y_extended_ticks)
                        ? args.width - args.right
                        : args.left - args.yax_tick;
                })
                .attr('y1', args.scales.Y)
                .attr('y2', args.scales.Y);
            
    g.selectAll('.yax-labels')
        .data(args.scales.Y.ticks(args.yax_count)).enter()
            .append('text')
                .attr('x', args.left - args.yax_tick * 3 / 2)
                .attr('dx', -3).attr('y', args.scales.Y)
                .attr('dy', '.35em')
                .attr('text-anchor', 'end')
                .text(function(d, i) {
                    var o = yax_format(d);
                    return o;
                })
                
    return this;
}

function init(args) {
    //do we need to turn json data to 2d array?

    if(!$.isArray(args.data[0]))
        args.data = [args.data];

    //sort x-axis
<<<<<<< HEAD
    for(var i=0; i<args.data.length; i++) {
        args.data[i].sort(function(a, b) {
            return a[args.x_accessor] - b[args.x_accessor];
        });
=======
    if (args.chart_type == 'line'){
        for(var i=0; i<args.data.length; i++) {
            args.data[i].sort(function(a, b) {
                return a[args.x_accessor] - b[args.x_accessor];
            });
        }
>>>>>>> cc455820
    }
        
    //do we have a time_series?
    if($.type(args.data[0][0][args.x_accessor]) == 'date') {
        args.time_series = true;
    }
    else {
        args.time_series = false;
    }
    
    var linked;

    //make idempotent
    if(d3.selectAll(args.target).length >= 1) {
        $(args.target).empty();
    }
    
    //add chart's title
    chart_title(args);
    
    //add svg
    d3.select(args.target)
        .append('svg')
            .classed('linked', args.linked)
            .attr('width', args.width)
            .attr('height', args.height);
    
    //we kind of need axes in all cases
    args.use_small_class = args.height - args.top - args.bottom - args.buffer 
            <= args.small_height_threshold 
        && args.width - args.left-args.right - args.buffer*2 
            <= args.small_width_threshold 
        || args.small_text;
    
    xAxis(args);
    yAxis(args);
    
    return this;
}

function markers(args) {
        var svg = d3.select(args.target + ' svg');
        var gm;
        var gb;
        
        if(args.markers) {
            gm = svg.append('g')
                .attr('class', 'markers');
            
            gm.selectAll('.markers')
                .data(args.markers)
                .enter().append('line')
                    .attr('x1', function(d) {
                        return args.scales.X(d[args.x_accessor])
                    })
                    .attr('x2', function(d) {
                        return args.scales.X(d[args.x_accessor])
                    })
                    .attr('y1', args.top)
                    .attr('y2', function() {
                        return args.height - args.bottom - args.buffer;
                    })
                    .attr('stroke-dasharray', '3,1');
                
            gm.selectAll('.markers')
                .data(args.markers)
                .enter().append('text')
                    .attr('x', function(d) {
                        return args.scales.X(d[args.x_accessor])
                    })
                    .attr('y', args.top - 8)
                    .attr('text-anchor', 'middle')
                    .text(function(d) {
                        return d['label'];
                    });
        }

        if(args.baselines) {
            gb = svg.append('g')
                .attr('class', 'baselines');

            gb.selectAll('.baselines')
                .data(args.baselines)
                .enter().append('line')
                    .attr('x1', args.left + args.buffer)
                    .attr('x2', args.width-args.right-args.buffer)
                    .attr('y1', function(d){
                        return args.scales.Y(d['value'])})
                    .attr('y2', function(d){return args.scales.Y(d['value'])});
                
            gb.selectAll('.baselines')
                .data(args.baselines)
                .enter().append('text')
                    .attr('x', args.width-args.right - args.buffer)
                    .attr('y', function(d){return args.scales.Y(d['value'])})
                    .attr('dy', -3)
                    .attr('text-anchor', 'end')
                    .text(function(d) {
                        return d['label'];
                    });
        }
        
        return this;
    }
    
charts.line = function(args) {
    this.args = args;

    this.init = function(args) {
        init(args);
        return this;
    }

    this.mainPlot = function() {
        var svg = d3.select(args.target + ' svg');
        var g;
        var data_median = 0;

        // main area
        var area = d3.svg.area()
            .x(args.scalefns.xf)
            .y0(args.scales.Y(0))
            .y1(args.scalefns.yf)
            .interpolate('cardinal');

        // main line
        var line = d3.svg.line()
            .x(args.scalefns.xf)
            .y(args.scalefns.yf)
            .interpolate('cardinal');

        // animate line on first load
        var flat_line = d3.svg.line()
            .x(args.scalefns.xf)
            .y(function() { return args.scales.Y(data_median); })
            .interpolate('cardinal');

        for(var i=args.data.length-1; i>=0; i--) {
            if (args.area && !args.y_axis_negative && args.data.length <= 1) {
                svg.append('path')
                    .attr('class', 'main-area ' + 'area' + (i+1) + '-color')
                    .attr('d', area(args.data[i]));
            }
            
            //animate line from its median value
            if(args.animate_on_load) {
                data_median = d3.median(args.data[i], function(d) {
                    return d[args.y_accessor];
                })

                svg.append('path')
                    .attr('class', 'main-line ' + 'line' + (i+1) + '-color')
                    .attr('d', flat_line(args.data[i]))
                    .transition()
                        .duration(1000)
                        .attr('d', line(args.data[i]));
            }
            else {
                svg.append('path')
                    .attr('class', 'main-line ' + 'line' + (i+1) + '-color')
                    .attr('d', line(args.data[i]));
            }
        }

        return this;
    }
    
    this.update = function(new_args) {
        args.x_accessor = new_args.x_accessor;
        args.y_accessor = new_args.y_accessor;
        args.data = new_args.data;
        
        console.log(args);
        
        return this;
    }

    this.markers = function() {
        markers(args);
        return this;
    };

    this.rollover = function() {
        var svg = d3.select(args.target + ' svg');
        var g;
        
        //rollover text
        svg.append('text')
            .attr('class', 'active_datapoint')
            .attr('xml:space', 'preserve')
            .attr('x', args.width - args.right)
            .attr('y', args.top / 2)
            .attr('text-anchor', 'end');
                
        //append circle
        svg.append('circle')
            .classed('line_rollover_circle', true)
            .attr('cx', 0)
            .attr('cy', 0)
            .attr('r', 0);

        //main rollover
        g = svg.append('g')
            .attr('class', 'transparent-rollover-rect');
            
        //main rollover
        for(var line_i=0; line_i<args.data.length; line_i++) {
            g.selectAll('.rollover-rects')
                .data(args.data[line_i]).enter()
                    .append('rect')
                        .attr('class', function(d) {
                            if(args.linked) {
                                var v = d[args.x_accessor];
                                var formatter = d3.time.format('%Y-%m-%d');
                                
                                return 'line' + (line_i+1) + '-color ' + 'roll_' + formatter(v);
                            }
                            else {
                                return 'line' + (line_i+1) + '-color';
                            }
                        })
                        .attr('x', function(d, i) {
                            var current_x = d;
                            var x_coord;
                        
                            if (i == 0) {
                                var next_x = args.data[line_i][1];
                                x_coord = args.scalefns.xf(current_x) 
                                    - (args.scalefns.xf(next_x) - args.scalefns.xf(current_x))
                                    / 2;
                            }
                            else {
                                var width = args.scalefns.xf(args.data[line_i][1])
                                    - args.scalefns.xf(args.data[line_i][0]);
                                
                                x_coord = args.scalefns.xf(current_x) - width / 2;
                            }
                            
                            return x_coord;    
                        })
                        .attr('y', function(d, i) {
                            return (args.data.length > 1)
                                ? args.scalefns.yf(d) - 6 //multi-line chart sensitivity
                                : args.top;
                        })
                        .attr('width', function(d, i) {
                            if (i != args.data[line_i].length - 1) {
                                return args.scalefns.xf(args.data[line_i][i + 1]) 
                                    - args.scalefns.xf(d);
                            }
                            else {
                                return args.scalefns.xf(args.data[line_i][1])
                                    - args.scalefns.xf(args.data[line_i][0]);
                            }
                        })
                        .attr('height', function(d, i) {
                            return (args.data.length > 1)
                                ? 12 //multi-line chart sensitivity
                                : args.height - args.bottom - args.top - args.buffer;
                        })
                        .attr('opacity', 0)
                        .on('mouseover', this.rolloverOn(args, line_i))
                        .on('mouseout', this.rolloverOff(args));
        }
        
        return this;
    }
    
    this.rolloverOn = function(args, line_i) {
        var svg = d3.select(args.target + ' svg');
        var x_formatter = d3.time.format('%Y-%m-%d');

        return function(d, i) {
            //console.log($(this));
            var that = this;
            
            if(args.data.length <= 1) { 
                svg.selectAll('circle.line_rollover_circle').style('opacity', 0);
                svg.selectAll('.active_datapoint').text('');
            };
            svg.selectAll('circle.line_rollover_circle')
                .attr('class', "")
                .attr('class', 'area' + (line_i+1) + '-color')
                .classed('line_rollover_circle', true)
                .attr('cx', function() {
                    return args.scales.X(d[args.x_accessor]);
                })
                .attr('cy', function() {
                    return args.scales.Y(d[args.y_accessor]);
                })
                .attr('r', 2.5)
                .style('opacity', 1);
     
            if(args.linked && !globals.link) {
                globals.link = true;

                var v = d[args.x_accessor];
                var formatter = d3.time.format('%Y-%m-%d');

                d3.selectAll('.roll_' + formatter(v))
                    .each(function(d, i){
                        d3.select(this).on('mouseover')(d,i);
                })

            }    
            
            svg.selectAll('text')
                .filter(function(g, j) {
                    return d == g;
                })
                .attr('opacity', 0.3);
            var fmt = d3.time.format('%b %e, %Y');
        
            if (args.format == 'count') {
                var num = function(d_) {
                    var is_float = d_ % 1 != 0;
                    var n = d3.format("0,000");
                    d_ = is_float ? d3.round(d_, args.decimals) : d_;
                    return n(d_);
                }
            }
            else {
                var num = function(d_) {
                    var fmt_string = (args.decimals ? '.' + args.decimals : '' ) + '%';
                    var n = d3.format(fmt_string);
                    return n(d_);
                }
            }

            //update rollover text
            if (args.show_rollover_text){
                svg.select('.active_datapoint')
                    .text(function() {
                        if(args.time_series) {
                            var dd = new Date(+d[args.x_accessor]);
                            dd.setDate(dd.getDate());
                            
                            return fmt(dd) + '  ' + num(d[args.y_accessor]);
                        }
                        else {
                            return args.x_accessor + ': ' + num(d[args.x_accessor]) 
                            + ', ' + args.y_accessor + ': ' + num(d[args.y_accessor]);
                        }
                    });                
            }


            if(args.rollover_callback) {
                args.rollover_callback(d, i);
            }
        }
    }
    
    this.rolloverOff = function(args) {
        var svg = d3.select(args.target + ' svg');

        return function(d, i) {
            if(args.linked && globals.link) {
                globals.link = false;
                //console.log('off', globals.link, args.target)
                var v = d[args.x_accessor];
                var formatter = d3.time.format('%Y-%m-%d');
                // var everyone = d3.selectAll('.transparent-rollover-rect rect')
                //     .attr('opacity', 0);

                //
                d3.selectAll('.roll_' + formatter(v))
                    .each(function(d, i){
                        //console.log(d3.select(this).on('mouseover'),'sdofinsofi');
                        d3.select(this).on('mouseout')(d);
                });
            }    
            // if (args.link){

            // }
            // d3.selectAll('.transparent-rollover-rect rect')
            //     .attr('opacity', 0);
                
            //if multi-line, don't remove active datapoint text on mouse out
            if(args.data.length <= 1) {
                svg.selectAll('circle.line_rollover_circle')
                    .style('opacity', 0);

                svg.select('.active_datapoint')
                    .text('');
            }
        }
    }
    
    this.init(args);
    return this;
}

charts.point = function(args){
    this.args = args;

    this.init = function(args) {
        init(args);

        return this;
    }

    this.markers = function(){
        markers(args);
        return this
    }

    this.mainPlot = function() {
        var svg = d3.select(args.target + ' svg');
        var g;
        // plot the points. Pretty straightforward.

        g = svg.append('g')
            .classed('points', true);
        g.selectAll('circle').data(args.data[0])
            .enter().append('svg:circle')
            .attr('cx', args.scalefns.xf)
            .attr('cy', args.scalefns.yf)
            .attr('r', 2);


        return this;
    }

    this.rollover = function() {
        var svg = d3.select(args.target + ' svg');

        var clips = svg.append("svg:g").attr("id", "point-clips");
        var paths = svg.append("svg:g").attr("id", "point-paths");

        clips.selectAll("clipPath")
              .data(args.data[0])
            .enter().append("svg:clipPath")
              .attr("id", function(d, i) { return "clip-"+i;})
            .append("svg:circle")
              .attr('cx', args.scalefns.xf)
              .attr('cy', args.scalefns.yf)
            .attr('r', 20);
        //
        var voronoi = d3.geom.voronoi()
            .x(args.scalefns.xf)
            .y(args.scalefns.yf);

        paths.selectAll("path")
            .data(voronoi(args.data[0]))
            .enter().append("svg:path")
              .attr("d", function(d) { 
                return "M" + d.join(",") + "Z"; })
              .attr("id", function(d,i) { 
                   return "path-"+i; })
              .attr("clip-path", function(d,i) { return "url(#clip-"+i+")"; })
             .style("fill", d3.rgb(230, 230, 230))
             .style('fill-opacity', 0)
             .on('mouseover', this.rolloverOn(args))
             .on('mouseout', this.rolloverOff(args));

        return this;
    }

    this.rolloverOn = function(args) {
        var svg = d3.select(args.target + ' svg');

        return function(d,i){
            svg.selectAll('.points circle').classed('unselected', true);
            svg.selectAll('.points circle').filter(function(g,j){return i == j})
                .classed('unselected', false)
                .classed('selected', true)
                .attr('r', 3);
        }
    }

    this.rolloverOff = function(args) {
        var svg = d3.select(args.target + ' svg');

        return function(d,i){
            svg.selectAll('.points circle')
                .classed('unselected', false)
                .classed('selected', false)
                .attr('r', 2);
        }
    }

    this.update = function(args) {
        return this;
    }
    this.init(args);
    return this;

}

charts.missing = function(args) {
    this.args = args;

    this.init = function(args) {
        chart_title(args);

        var svg = d3.select(args.target)
            .append('svg')
                .attr('width', args.width)
                .attr('height', args.height);
                
        svg.append('rect')
            .attr('class', 'missing-pane')
            .attr('x', args.left)
            .attr('y', args.top)
            .attr('width', args.width - (args.left * 2))
            .attr('height', args.height - (args.top * 2));
            
        svg.append('text')
            .attr('x', args.width / 2)
            .attr('y', args.height / 2)
            .attr('dy', '.50em')
            .attr('text-anchor', 'middle')
            .text(function(d) {
                return 'Data currently missing or unavailable';
            })
        
        return this;
    }
    
    this.init(args);
    return this;
}<|MERGE_RESOLUTION|>--- conflicted
+++ resolved
@@ -106,11 +106,7 @@
     }
     else {
         charts.line(args).markers().mainPlot().rollover();
-<<<<<<< HEAD
-=======
-    }
-    
->>>>>>> cc455820
+    }
 }
 
 function chart_title(args) {
@@ -411,19 +407,12 @@
         args.data = [args.data];
 
     //sort x-axis
-<<<<<<< HEAD
-    for(var i=0; i<args.data.length; i++) {
-        args.data[i].sort(function(a, b) {
-            return a[args.x_accessor] - b[args.x_accessor];
-        });
-=======
     if (args.chart_type == 'line'){
         for(var i=0; i<args.data.length; i++) {
             args.data[i].sort(function(a, b) {
                 return a[args.x_accessor] - b[args.x_accessor];
             });
         }
->>>>>>> cc455820
     }
         
     //do we have a time_series?
