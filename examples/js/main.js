$(document).ready(function() {
    'use strict';
    //json data that we intend to update later on via on-screen controls
    var split_by_data;

    var torso = {};
    torso.width = 375;
    torso.height = 200;
    torso.right = 20;

    var trunk = {};
    trunk.width = 320;
    trunk.height = 150;
    trunk.left = 35;
    trunk.right = 10;
    trunk.xax_count = 5;

    var small = {};
    small.width = 240;
    small.height = 140;
    small.left = 20;
    small.right = 20;
    small.top = 20;
    small.xax_count = 5;

    assignEventListeners();

    function fake_data(length, seconds) {
        var d = new Date();
        var v = 100000;
        var data=[];
<<<<<<< HEAD
        for (var i = 0; i<length; i++){
            v += (Math.random()-.5)*10000;
            data.push({date: MG.clone(d), value: v});
=======
        for (var i=0; i<length; i++){
            v += (Math.random()-0.5)*10000;
            data.push({date: MG.clone(d), Value: v});
>>>>>>> 5f0ed084
            d = new Date(d.getTime() + seconds * 1000);
        }
        return data;
    }

    function fake_days(length) {
        var d = new Date();
        var v = 100000;
<<<<<<< HEAD
        var data = [];
        for (var i = 0; i<length; i++) {
            v += (Math.random()-.5) * 10000;
            data.push({date: MG.clone(d), value: v});
            d.setDate(d.getDate() + 1);
=======
        var data=[];
        for (var i=0; i<length; i++){
            v += (Math.random()-0.5)*10000;
            data.push({date: MG.clone(d), Value: v});
            d.setDate(d.getDate()+1);
>>>>>>> 5f0ed084
        }
        return data;
    }

    var data1 = fake_data(25, 1);
    var data2 = fake_data(25,60 * 20);
    var data3 = fake_data(75,60 * 60);
    var data4 = fake_days(25);
    var data5 = fake_days(25).map(function(d) {
        d.date = Math.round(d.date.getTime() / 10000);
        return d;
    });

    MG.data_graphic({
        data: data1,
        target: '#time1',
        title: 'Less Than A Minute',
        width: torso.width,
        height: torso.height*4/5
    });
    MG.data_graphic({
        data: data2,
        target: '#time2',
        title: 'Less Than A Day',
        width: torso.width,
        height: torso.height*4/5
    });
    MG.data_graphic({
        data: data3,
        target: '#time3',
        title: 'A Few Days',
        width: torso.width,
        height: torso.height*4/5
    });
    MG.data_graphic({
        data: data4,
        target: '#time4',
        title: 'Over A Large Span of Days',
        width: torso.width,
        height: torso.height*4/5
    });


    //fake some discrete data
    var hist1 = fake_data(25, 60).map(function(d){
        d.value = Math.round(d.value);
        return d;
    });
    
    MG.data_graphic({
        data: hist1,
        target: '#time-hist',
        title: 'Histograms can be time series as well',
        chart_type: 'histogram',
        width: torso.width,
        binned: true,
        height: torso.height * 4 / 5
    });


    //few observations
    d3.json('data/missing-y.json', function(data) {
        data = MG.convert.date(data, 'date');
        //add a line chart that has a few observations
        MG.data_graphic({
            title: "Few Observations",
            description: "We sometimes have only a few observations. By setting <i>missing_is_zero: true</i>, missing values for a time-series will be interpreted as zeros. In this example, we've overridden the rollover callback to show 'no date' for missing observations and have set the <i>min_x</i> and <i>max_x</i> options in order to expand the date range.",
            data: data,
            interpolate: 'basic',
            missing_is_zero: true,
            width: torso.width,
            height: torso.height,
            right: torso.right,
            min_x: new Date('2014-01-01'),
            max_x: new Date('2014-06-01'),
            target: '#missing-y',
            x_accessor: 'date',
            y_accessor: 'value',
            mouseover: function(d, i) {
                var df = d3.time.format('%b %d, %Y');
                var date = df(d.date);
                var y_val = (d.value == 0) ? 'no data' : d.value;

                $('#missing-y svg .mg-active-datapoint')
                    .text(date +  '   ' + y_val);
            }
        });
    });

    d3.json('data/small-range.json', function(data) {
        data = MG.convert.date(data, 'date');

        //small range
        MG.data_graphic({
            title: "Small Range of Integers",
            description: "When we have a data object of integers and a small range of values, the auto-generated set of y-axis ticks are filtered so that we don't include fractional values.",
            data: data,
            interpolate: 'basic',
            width: torso.width,
            height: torso.height,
            right: torso.right,
            target: '#small-range',
            x_accessor: 'date',
            y_accessor: 'value'
        });
    });

    d3.json('data/fake_users1.json', function(data) {
        data = MG.convert.date(data, 'date');

        var fake_baselines = [{value: 160000000, label: 'a baseline'}];

        //add a line chart
        MG.data_graphic({
            title: "Line Chart",
            description: "This is a simple line chart. You can remove the area portion by adding <i>area: false</i> to the arguments list.",
            data: data,
            width: torso.width,
            height: torso.height,
            right: torso.right,
            baselines: fake_baselines,
            target: '#fake_users1',
            x_accessor: 'date',
            y_accessor: 'value'
        })

        MG.data_graphic({
            title: "No X Axis",
            description: "Here is an example hiding the x axis.",
            data: data,
            decimals: 0,
            width: trunk.width,
            height: trunk.height,
            right: trunk.right,
            xax_count: 4,
            y_rug: true,
            target: '#hidden1',
            x_accessor: 'date',
            y_accessor: 'value',
            area: false,
            x_axis: false,
            small_text: true
        });

        var markers = [{
            'date': new Date('2014-03-17T00:00:00.000Z'),
            'label': 'Look, a spike!'
        }];

        //add a chart with annotations
        MG.data_graphic({
            title: "Annotations",
            description: "By setting the graphic's target a class name of main-area-solid, markers don't extend down to the bottom of the graphic, which better draws attention to, say, spikes.",
            data: data,
            width: torso.width,
            height: torso.height,
            right: torso.right,
            markers: markers,
            target: '#spike',
            x_accessor: 'date',
            y_accessor: 'value'
        });

        MG.data_graphic({
            title: "Another Least Squares Example",
            description: "Least squares effortlessly works with dates or times on axes.",
            data: data,
            chart_type: 'point',
            width: trunk.width,
            height: trunk.height*1.5,
            left: 60,
            right: trunk.right,
            least_squares: true,
            target: '#sls-time-series',
            x_accessor: 'date',
            y_accessor: 'value'
        });
    });

    d3.json('data/fake_users2.json', function(data) {
        for(var i=0;i<data.length;i++) {
            data[i] = MG.convert.date(data[i], 'date');
        }

        //add a multi-line chart
        MG.data_graphic({
            title:"Multi-Line Chart",
            description: "This line chart contains multiple lines.",
            data: data,
            width: torso.width,
            height: torso.height,
            right: torso.right,
            target: '#fake_users2',
            x_accessor: 'date',
            y_accessor: 'value'
        });

        //add a wide multi-line chart
        MG.data_graphic({
            title:"Multi-Line Chart Wide",
            description: "This line chart contains multiple lines and has extended ticks enabled.",
            area: false,
            legend: ['Line 1','Line 2','Line 3'],
            legend_target: '.legend',
            data: data,
            width: torso.width*2,
            height: torso.height,
            right: trunk.right,
            show_secondary_x_label: false,
            xax_tick: 0,
            y_extended_ticks: true,
            target: '#fake_users3',
            x_accessor: 'date',
            y_accessor: 'value'
        });

        //linked multi-line charts
        MG.data_graphic({
            title:"Multi-Line Linked",
            description: "Demoing linked multi-line charts.",
            data: data,
            width: torso.width,
            height: torso.height,
            right: torso.right,
            target: '#linked_multi1',
            linked: true,
            x_accessor: 'date',
            y_accessor: 'value'
        });

        // missing data in one of a multi-line chart.
        var all_the_data = MG.clone(data[0]);
        for (i = 1; i < data.length; i ++){
            for (var j=0; j < data[i].length; j++){
                if (i === 2 && all_the_data[j].date < new Date('2014-02-01')){
                    // pass
                } else if (i==1 && all_the_data[j].date > new Date('2014-03-22')) {
                    // pass
                } else {
                    all_the_data[j]['value'+(i+1)] = data[i][j].value;

                }
            }
        }
        MG.data_graphic({
            title:"Handling Different Sized Lines in a Single Array",
            description: "How do you handle data with multiple implied time series lengths?",
            data: all_the_data,
            width: torso.width*2,
            height: torso.height,
            right: torso.right,
            target: '#missing1',
            linked: true,
            y_extended_ticks: true,
            x_accessor: 'date',
            y_accessor: ['value', 'value2', 'value3']
        });
    });

    d3.json('data/fake_users3.json', function(data) {
        for(var i=0;i<data.length;i++) {
            data[i] = MG.convert.date(data[i], 'date');
        }

        //linked multi-line charts
        MG.data_graphic({
            title:"Multi-Line Linked 2",
            description: "Demoing linked multi-line charts.",
            data: data,
            width: torso.width,
            height: torso.height,
            right: torso.right,
            target: '#linked_multi2',
            linked: true,
            x_accessor: 'date',
            y_accessor: 'value'
        });
    });

    d3.json('data/confidence_band.json', function(data) {
        data = MG.convert.date(data, 'date');
        MG.data_graphic({
            title: "Confidence Band",
            description: "This is an example of a graphic with a confidence band and extended x-axis ticks enabled.",
            data: data,
            format: 'percentage',
            width: torso.width*2,
            height: torso.height,
            right: trunk.right,
            target: '#confidence_band',
            show_secondary_x_label: false,
            show_confidence_band: ['l', 'u'],
            x_extended_ticks: true,
            min_y: 0,
            max_y: 1,
            x_accessor: 'date',
            y_accessor: 'value'
        });
    });

    d3.json('data/log.json', function(data){
        data = [data];
        for(var i=0;i<data.length;i++) {
            data[i] = MG.convert.date(data[i], 'date');
        }

        //add a chart that has a log scale
        MG.data_graphic({
            title: "Log Scale",
            description: "This is a simple line chart. You can remove the area portion by adding <i>area: false</i> to the arguments list.",
            data: data,
            y_scale_type:'log',
            width: torso.width*2,
            height: torso.height,
            right: torso.right,
            target: '#log1',
            x_accessor: 'date',
            y_accessor: 'value'
        });
    });

    d3.json('data/some_percentage.json', function(data) {
        for(var i=0;i<data.length;i++) {
            data[i] = MG.convert.date(data[i], 'date');
        }

        var markers = [{
            'date': new Date('2014-02-01T00:00:00.000Z'),
            'label': '1st Milestone'
        }, {
            'date': new Date('2014-03-15T00:00:00.000Z'),
            'label': '2nd Milestone'
        }];

        MG.data_graphic({
            title: "Some Percentages",
            description: "Here is an example that shows percentages.",
            data: data,
            width: torso.width,
            height: torso.height,
            right: torso.right,
            markers: markers,
            format: 'percentage',
            target: '#percentage',
            x_accessor: 'date',
            y_accessor: 'value'
        });

        MG.data_graphic({
            title: "Changing Precision 2",
            description: "Here we set <i>decimals: 0</i> for percentages.",
            data: data,
            decimals: 0,
            format: 'Percentage',
            width: trunk.width,
            height: trunk.height,
            right: trunk.right,
            xax_count: 4,
            target: '#precision2',
            x_accessor: 'date',
            y_accessor: 'value'
        });

        MG.data_graphic({
            title: "... Or No Rollover Text",
            description: "By setting <i>show_rollover_text: false</i>, you can hide the default rollover text from even appearing. This, coupled with the custom callback, gives a lot of interesting options for controlling rollovers.",
            data: data,
            decimals: 0,
            show_rollover_text: false,
            format: 'Percentage',
            width: trunk.width,
            height: trunk.height,
            right: trunk.right,
            xax_count: 4,
            target: '#no-rollover-text',
            x_accessor: 'date',
            y_accessor: 'value'
        });
    });

    d3.json('data/some_currency.json', function(data) {
        data = MG.convert.date(data, 'date');
        MG.data_graphic({
            title: "Some Currency",
            description: "Here is an example that uses custom units for currency.",
            data: data,
            width: torso.width,
            height: torso.height,
            right: torso.right,
            target: '#currency',
            x_accessor: 'date',
            yax_units: '$',
            y_accessor: 'value'
        });
    });

    d3.json('data/xnotdate.json', function(data) {
        MG.data_graphic({
            left: 80,
            bottom: 50,
            title: "X-Axis Not Time, Animated",
            description: "A graphic where we're not plotting dates on the x-axis and where the axes include labels and the line animates on load.",
            data: data,
            animate_on_load: true,
            area: false,
            width: torso.width,
            height: torso.height,
            right: trunk.right,
            target: '#xnotdate',
            x_accessor: 'males',
            y_accessor: 'females',
            x_label: 'males',
            y_label: 'females',
        });
    });

    MG.data_graphic({
        title: "Glorious Graphic",
        error: 'This data is blocked by Lorem Ipsum. Get your stuff together, Ipsum.',
        chart_type: 'missing-data',
        missing_text: 'This is an example of a missing chart',
        description: "This is an example of a graphic whose data is currently missing. We've also set the <i>error</i> option, which appends an error icon to the title and logs an error to the browser's console.",
        target: '#glorious_chart',
        width: torso.width,
        height: torso.height
    });

    // lower section
    d3.json('data/brief-1.json', function(data) {
        data = MG.convert.date(data, 'date');

        MG.data_graphic({
            title: "Linked Graphic",
            description: "The two graphics in this section are linked together. A rollover in one causes a rollover in the other.",
            data: data,
            width: trunk.width,
            linked: true,
            height: trunk.height,
            right: trunk.right,
            xax_count: 4,
            target: '#briefing-1',
            x_accessor: 'date',
            y_accessor: 'value'
        });

        MG.data_graphic({
            title: "Small Text Inferred By Size",
            description: "If <i>args.width - args.left - args.right</i> is smaller than <i>args.small_width_threshold</i> (and the flip for the height) then the text size automatically scales to be slightly smaller.",
            data: data,
            width: small.width,
            height: small.height,
            right: small.right,
            top: small.top,
            xax_count: 4,
            target: '#small1',
            x_accessor: 'date',
            y_accessor: 'value'
        });

        MG.data_graphic({
            title: "No Y Axis",
            description: "Here is an example hiding the y axis.",
            data: data,
            decimals: 0,
            width: trunk.width,
            height: trunk.height,
            right: trunk.right,
            xax_count: 4,
            target: '#hidden2',
            x_accessor: 'date',
            area: false,
            y_accessor: 'value',
            small_text: true,
            y_axis: false
        });
    });

    d3.json('data/split_by.json', function(data) {
        data = MG.convert.date(data, 'date');

        split_by_data = MG.data_graphic({
            title: "Downloads by Channel",
            description: "The graphic is gracefully updated depending on the selected channel.",
            data: data,
            width: torso.width*2,
            height: trunk.height,
            right: trunk.right,
            xax_count: 4,
            target: '#split_by',
            x_accessor: 'date',
            y_accessor: 'release'
        });

        MG.data_graphic({
            title: "Beta Downloads",
            description: "The graphic is gracefully updated depending on the chosen time period.",
            data: data,
            width: torso.width*2,
            height: trunk.height,
            right: trunk.right,
            show_secondary_x_label: false,
            xax_count: 4,
            target: '#modify_time_period',
            x_accessor: 'date',
            y_accessor: 'beta'
        });
    });

    d3.json('data/brief-2.json', function(data) {
        data = MG.convert.date(data, 'date');

        MG.data_graphic({
            title: "Other Linked Graphic",
            description: "Roll over and watch as the graphic to the left triggers.",
            data: data,
            area: false,
            linked: true,
            width: trunk.width,
            height: trunk.height,
            right: trunk.right,
            xax_count: 4,
            target: '#briefing-2',
            x_accessor: 'date',
            y_accessor: 'value'
        });

        MG.data_graphic({
            title: "Small Text",
            description: "By adding small_text:true to the args list, we can force the use of smaller axis text regardless of the width or height",
            data: data,
            width: trunk.width,
            height: trunk.height,
            right: trunk.right,
            small_text: true,
            xax_count: 4,
            target: '#small2',
            x_accessor: 'date',
            y_accessor: 'value'
        });
    });

    d3.json('data/float.json', function(data) {
        data = MG.convert.date(data, 'date');

        MG.data_graphic({
            title: "Changing Precision 1",
            description: "Here we set <i>decimals: 3</i> to get three decimals in the rollover for percentages.",
            data: data,
            decimals: 3,
            width: trunk.width,
            height: trunk.height,
            right: trunk.right,
            xax_count: 4,
            target: '#precision1',
            x_accessor: 'date',
            y_accessor: 'value'
        });

        MG.data_graphic({
            title: "Custom Rollover Text",
            description: "Here is an example of changing the rollover text. You could in theory actually update any DOM element with the data from that rollover - a title, for instance.",
            data: data,
            width: trunk.width,
            height: trunk.height,
            right: trunk.right,
            xax_count: 4,
            mouseover: function(d, i) {
                //custom format the rollover text, show days
                var prefix = d3.formatPrefix(d.value);
                $('#custom-rollover svg .mg-active-datapoint')
                    .text('Day ' + (i+1) + '   ' + prefix.scale(d.value).toFixed(2) + prefix.symbol);
            },
            target: '#custom-rollover',
            x_accessor: 'date',
            y_accessor: 'value'
        });
    });

    d3.json('data/neg1.json', function(data) {
        data = MG.convert.date(data, 'date');

        MG.data_graphic({
            title: "Negative Values 1",
            description: "Currently defaults to having no area by default.",
            data: data,
            width: trunk.width,
            height: trunk.height,
            right: trunk.right,
            target: '#neg1',
            x_accessor: 'date',
            y_accessor: 'value'
        });

        var data2 = MG.clone(data).map(function(d) {
            d.value = d.value + 550;
            return d;
        });

        MG.data_graphic({
            title: "Y-Axis Not Zero",
            description: "We should have an option for letting the y-axis be some natural value other than 0, set by the data rather than the user.",
            data: data2,
            width: trunk.width,
            height: trunk.height,
            right: trunk.right,
            min_y_from_data: true,
            yax_units: '$',
            target: '#y-axis-not-zero',
            x_accessor: 'date',
            y_accessor: 'value'
        });
    });

    d3.json('data/neg2.json', function(data) {
        MG.data_graphic({
            title: "Negative Values 2",
            description: "Check for same with two numbers instead of date.",
            data: data,
            width: trunk.width,
            height: trunk.height,
            right: trunk.right,
            xax_format: function(f) {
                var pf = d3.formatPrefix(f);
                return pf.scale(f) + pf.symbol;
            },
            target: '#neg2',
            x_accessor: 'subject',
            y_accessor: 'measure'
        });
    });

    //add histograms
    //generate a Bates distribution of 10 random variables
    var values = d3.range(10000).map(d3.random.bates(10));

    MG.data_graphic({
        title: "Histogram 1",
        description: "Raw data values being fed in. Here, we specify the number of bins to be 50 and have bar margins set to 0.",
        data: values,
        chart_type: 'histogram',
        width: trunk.width,
        height: trunk.height,
        right: trunk.right,
        bins: 50,
        bar_margin: 0,
        target: '#histogram1',
        y_extended_ticks: true,
        mouseover: function(d, i) {
            $('#histogram1 svg .mg-active-datapoint')
                .text('Value: ' + d3.round(d.x,2) +  '   Count: ' + d.y);
        }
    });

    d3.csv('data/ufo_dates.csv', function(ufos){
        var data = ufos.map(function(d){
            return parseInt(d.value)/30;
        });
        data.sort();
        var p75 = data[Math.floor(data.length*3/4)];
        MG.data_graphic({
            title: "Difference in UFO Sighting and Reporting Dates (in months)",
            description: "Semi-real data about the reported differences between the supposed sighting of a UFO, and the date it was reported. I inflated the low values and inflated the high ones to make the histogram a little more pleasing for the demo. The data set comes from some random UFO sightings csv I had on my computer.",
            data: data,
            markers:[{'label':'75% of reports come <' + d3.round(p75/12) +' years after the initial sighting', 'value':p75}],
            chart_type: 'histogram',
            width: trunk.width*2,
            height: trunk.height*1.5,
            right: trunk.right,
            bar_margin: 0,
            bins:150,
            target: '#ufos',
            y_extended_ticks: true,
            mouseover: function(d, i) {
                var string;
                if (d.x < 12) {
                    string = d3.round(d.x,2) + ' Months';
                } else {
                    string = d3.round(d.x,2) + ' Months';
                }
                $('#ufos svg .mg-active-datapoint')
                    .text(string +   '       Volume: ' + d.y);
            }
        })
    })

    var second = d3.range(10000).map(function(d){return Math.random()*10});
    second = d3.layout.histogram()(second)
        .map(function(d){
            return {'count': d.y, 'value':d.x};
    });

    MG.data_graphic({
        title: "Histogram 2",
        description: "Already binned data being fed in.",
        data: second,
        binned: true,
        chart_type: 'histogram',
        width: trunk.width,
        height: trunk.height,
        right: trunk.right,
        target: '#histogram2',
        y_extended_ticks: true,
        x_accessor:'value',
        y_accessor:'count',
        mouseover: function(d, i) {
            $('#histogram2 svg .mg-active-datapoint')
                .text('Value: ' + d3.round(d.x,2) +  '   Count: ' + d.y);
        }
    });

    var third = d3.range(1000).map(d3.random.bates(10));
    third = third.map(function(d,i){ return {val1: d, val2: i} });

    MG.data_graphic({
        title: "Histogram 3",
        description: "Unbinned, but in same format as other line chart data.",
        data: third,
        chart_type: 'histogram',
        width: trunk.width,
        height: trunk.height,
        right: trunk.right,
        target: '#histogram3',
        linked: true,
        y_extended_ticks: true,
        x_accessor:'val1',
        mouseover: function(d, i) {
            $('#histogram3 svg .mg-active-datapoint')
                .text('Value: ' + d3.round(d.x,2) +  '   Count: ' + d.y);
        }
    });

    // check for negative values, for sanity.
    var fourth = d3.range(1000).map(d3.random.bates(10));
    fourth = fourth.map(function(d,i){return d - 0.5});

    MG.data_graphic({
        title: "Histogram 4",
        description: "Sanity-checking negative data.",
        data: fourth,
        chart_type: 'histogram',
        width: trunk.width,
        linked: true,
        height: trunk.height,
        right: trunk.right,
        target: '#histogram4',
        y_extended_ticks: true,
        x_accessor:'val1',
        mouseover: function(d, i) {
            $('#histogram4 svg .mg-active-datapoint')
                .text('Value: ' + d3.round(d.x,2) +  '   Count: ' + d.y);
        }
    });

    var bar_data = [
        {'label': 'first', 'value':4, 'baseline':4.2, 'prediction': 2},
        {'label': 'second', 'value':2.1, 'baseline':3.1, 'prediction': 3},
        {'label': 'third', 'value':6.3, 'baseline':6.3, 'prediction': 4},
        {'label': 'fourth', 'value':5.7, 'baseline':3.2, 'prediction': 5},
        {'label': 'fifth', 'value':5, 'baseline':4.2, 'prediction': 3},
        {'label': 'sixth', 'value':4.2, 'baseline':10.2, 'prediction': 3},
        {'label': 'yet another', 'value':4.2, 'baseline':10.2, 'prediction': 3},
        {'label': 'and again', 'value':4.2, 'baseline':10.2, 'prediction': 3},
        {'label': 'and sss', 'value':4.2, 'baseline':10.2, 'prediction': 3}
    ];

    MG.data_graphic({
        title:'Bar Prototype',
        description:'work in progress',
        data: bar_data,
        x_accessor: 'value',
        y_accessor: 'label',
        baseline_accessor:'baseline',
        predictor_accessor:'prediction',
        chart_type: 'bar',
        width:trunk.width,
        right:trunk.right,
        target: '#bar1',
        animate_on_load: true,
        x_axis: false
    });

    MG.data_graphic({
        title:'No Axis',
        description:'work in progress',
        baseline_accessor:'baseline',
        predictor_accessor:'prediction',
        data: bar_data,
        chart_type: 'bar',
        x_accessor: 'value',
        y_accessor: 'label',
        width:trunk.width,
        height:trunk.height,
        right:trunk.right,
        animate_on_load: true,
        target: '#bar2'
    });

    MG.data_graphic({
        title: 'Vertical Bars',
        chart_type: 'bar',
        description: 'work in progress',
        data: bar_data,
        bar_orientation: 'vertical',
        y_accessor: 'value',
        x_accessor: 'label',
        baseline_accessor: 'baseline',
        predictor_accessor: 'prediction',
        width: trunk.width,
        height: trunk.height,
        right: trunk.right,
        animate_on_load: true,
        target: '#bar3'
    });

    d3.json('data/points1.json', function(data) {
        MG.data_graphic({
            title: "Simple Scatterplot",
            description: "This is an example of a simple scatterplot, in which we have enabled rug plots on the y-axis by setting the <i>y_rug</i> option to true.",
            data: data,
            chart_type: 'point',
            width: trunk.width,
            height: trunk.height*1.5,
            right: trunk.right,
            target: '#scatter-simple',
            xax_format: function(f) {
                var pf = d3.formatPrefix(f);
                return pf.scale(f) + pf.symbol;
            },
            x_accessor: 'x',
            y_accessor: 'y',
            y_rug: true
        });

        MG.data_graphic({
            title: "Automatic Category Coloring",
            description: "By setting <i>color_type</i> to 'category' you can color the points according to another discrete value.",
            data: data,
            chart_type: 'point',
            width: trunk.width,
            height: trunk.height*1.5,
            right: trunk.right,
            target: '#categorical1',
            xax_format: function(f) {
                var pf = d3.formatPrefix(f);
                return pf.scale(f) + pf.symbol;
            },
            x_accessor: 'x',
            y_accessor: 'y',
            color_accessor:'v',
            color_type:'category',
            y_rug: true
        });

        MG.data_graphic({
            title: "Custom Category Color Mapping",
            description: "You can specify the color domain and the corresponding color range to get custom mapping of categories to colors.",
            data: data,
            chart_type: 'point',
            width: trunk.width,
            height: trunk.height*1.5,
            right: trunk.right,
            target: '#categorical2',
            xax_format: function(f) {
                var pf = d3.formatPrefix(f);
                return pf.scale(f) + pf.symbol;
            },
            x_accessor: 'x',
            y_accessor: 'y',
            color_accessor:'v',
            color_domain:['cat_0', 'cat_1', 'other'],
            color_range:['blue', 'gray', 'black'],
            color_type:'category',
            x_rug: true
        });

        MG.data_graphic({
            title: "Simple Line of Best Fit",
            description: "For any scatterplot, set <i>least_squares</i> to true to add.",
            data: data,
            least_squares: true,
            chart_type: 'point',
            width: trunk.width,
            height: trunk.height*1.5,
            right: trunk.right,
            target: '#scatter-line-best-fit',
            xax_format: function(f) {
                var pf = d3.formatPrefix(f);
                return pf.scale(f) + pf.symbol;
            },
            x_accessor: 'x',
            y_accessor: 'y'
        });
    })

    //
    var bdata = [
        {a:'apples', b:'quartz'},
        {a:'bananas', b:'pyrite'},
        {a:'durian', b:'obsidian'}
    ];
    var resolution_features = ['weekly', 'monthly'];

    var buttons = MG.button_layout('div#buttons')
        .data(bdata)
        .manual_button('Time Scale', resolution_features, function(){console.log('switched time scales.')})
        .button('a', 'Fruit')
        .button('b', 'Rock')
        .callback(function(){
            console.log('made it');
            return false;
        })
        .display();

    // data tables
    var table_data = [
        { 'year': 1852, 'value1': 10.2, 'value2': 1030004.43423,'share': .12, 'total': 34003400, 'temp': 43, 'geo': 'United Kingdom', 'description': "Having a way of describing a row can be useful." },
        { 'year': 1901, 'value1': 10.1, 'value2': 54003.223, 'share': .11, 'total': 4302100, 'temp': 55, 'geo': 'United States', 'description': "More made-up numbers." },
        { 'year': 1732, 'value1': 4.3, 'value2': 1004.91422,   'share': .14, 'total': 4300240, 'temp': 42, 'geo': 'France', 'description': "We didn't specify a title for this column." },
        { 'year': 1945, 'value1': 2.9, 'value2': 2430.121,  'share': .23, 'total': 24000000, 'temp': 54, 'geo': 'Brazil', 'description': "Brazil, Brazil." },
        { 'year': 1910, 'value1': 1.0, 'value2': 5432.3,  'share': .19, 'total': 130000, 'temp': 52, 'geo': 'India', 'description': "Last description in the whole thing." }
    ];

    var table1 = MG.data_table({
            data: table_data,
            title: 'A Data Table',
            description: 'A table has many of the same properties as any other data graphic.'
        })
        .target('#table1')
        .title({
            accessor: 'geo',
            secondary_accessor:'year',
            label: 'Country',
            description: 'These are arbitrary countries with arbitrary years underneath.'
        })
        .number({ accessor: 'value1', label: 'Size', value_formatter: function(d){ return d + ' yrds' }})
        .number({ accessor: 'value2', label: 'Score', round: 2,  font_weight: 'bold' })
        .number({ accessor: 'temp', label: 'Temp.', format: 'temperature', width: 100, color: 'gray' })
        .number({
            accessor: 'total',
            label: 'Volume',
            format: 'count', currency: '$',
            width: 100,
            font_weight: function(d){ return d < 5000000 ? 'bold' : 'normal' },
            color: function(d){ return d < 5000000 ? '#f70101' : 'auto' }
        })
        .number({ accessor: 'share', label: 'Share', format: 'percentage', width: 100 })
        .text({ accessor: 'description', width: 240, font_style: 'italic' })
        .display();


    //add this scatterplot and color the groups based on the theme
    addScatterplotSizeAndColor('light');

    function addScatterplotSizeAndColor(theme) {
        var color_range = (theme == 'light') ? null : ['white','yellow'];

        //call data_graphic again since we need to use a different color_range for the dark theme
        d3.json('data/points1.json', function(data) {
            MG.data_graphic({
                title: "Scatterplot with Size and Color",
                description: "Scatterplots have <i>x_accessor</i>, <i>y_accessor</i>, <i>size_accessor</i>, and <i>color_accessor</i>. For the last two you can also provide domain and range functions, to make it easy to change the color ranges. Colors default to red and blue, but can be overridden by passing an array of colors to <i>color_range</i>, as we've done in this example for the dark theme.",
                data: data,
                chart_type: 'point',
                width: trunk.width,
                height: trunk.height*1.5,
                right: trunk.right,
                target: '#scatter-size-and-color',
                xax_format: function(f) {
                    var pf = d3.formatPrefix(f);
                    return pf.scale(f) + pf.symbol;
                },
                x_accessor: 'x',
                y_accessor: 'y',
                color_accessor:'z',
                color_range: color_range,
                size_accessor:'w',
                x_rug: true,
                y_rug: true
            });
        });
    }

    function assignEventListeners() {
        $('#dark-css').click(function () {
            $('.missing')
                .css('background-image', 'url(images/missing-data-dark.png)');

            $('.wip')
                .css('background-color', '#3b3b3b');

            $('.trunk-section')
                .css('border-top-color', '#5e5e5e');

            $('.pill').removeClass('active');
            $(this).toggleClass('active');
            $('#dark').attr({href : 'css/metricsgraphics-demo-dark.css'});

            //add this scatterplot and color the groups based on the theme
            addScatterplotSizeAndColor('dark');

            return false;
        });

        $('#light-css').click(function () {
            $('.missing')
                .css('background-image', 'url(images/missing-data.png)');

            $('.wip')
                .css('background-color', '#f1f1f1');

            $('.trunk-section')
                .css('border-top-color', '#ccc');

            $('.pill').removeClass('active');
            $(this).toggleClass('active');
            $('#dark').attr({href : ''});
            $('#dark-layout').attr({href : ''});

            //add this scatterplot and color the groups based on the theme
            addScatterplotSizeAndColor('light');

            return false;
        });

        $('.split-by-controls button').click(function() {
            var new_y_accessor = $(this).data('y_accessor');

            //change button state
            $(this).addClass('active')
                .siblings()
                .removeClass('active');

            //update data
            MG.data_graphic({
                data: split_by_data,
                width: torso.width*2,
                height: trunk.height,
                right: trunk.right,
                xax_count: 4,
                target: '#split_by',
                x_accessor: 'date',
                y_accessor: new_y_accessor
            });
        });

        $('.modify-time-period-controls button').click(function() {
            var past_n_days = $(this).data('time_period');
            var data = modify_time_period(split_by_data, past_n_days);

            //change button state
            $(this).addClass('active').siblings().removeClass('active');

            //update data
            MG.data_graphic({
                data: data,
                width: torso.width*2,
                height: trunk.height,
                right: trunk.right,
                show_secondary_x_label: false,
                transition_on_update: false,
                xax_count: 4,
                target: '#modify_time_period',
                x_accessor: 'date',
                y_accessor: 'beta'
            });
        });
    }

    //replace all SVG images with inline SVG
    //http://stackoverflow.com/questions/11978995/how-to-change-color-of-svg
    //-image-using-css-jquery-svg-image-replacement
    $('img.svg').each(function() {
        var $img = jQuery(this);
        var imgID = $img.attr('id');
        var imgClass = $img.attr('class');
        var imgURL = $img.attr('src');

        $.get(imgURL, function(data) {
            // Get the SVG tag, ignore the rest
            var $svg = jQuery(data).find('svg');

            // Add replaced image's ID to the new SVG
            if(typeof imgID !== 'undefined') {
                $svg = $svg.attr('id', imgID);
            }
            // Add replaced image's classes to the new SVG
            if(typeof imgClass !== 'undefined') {
                $svg = $svg.attr('class', imgClass+' replaced-svg');
            }

            // Remove any invalid XML tags as per http://validator.w3.org
            $svg = $svg.removeAttr('xmlns:a');

            // Replace image with new SVG
            $img.replaceWith($svg);

        }, 'xml');
    });

    function modify_time_period(data, past_n_days) {
        //splice time period
        var data_spliced = MG.clone(data);
        if(past_n_days != '') {
            for(var i=0; i<data_spliced.length; i++) {
                var from = data_spliced[i].length - past_n_days;
                data_spliced[i].splice(0,from);
            }
        }

        return data_spliced;
    }
});<|MERGE_RESOLUTION|>--- conflicted
+++ resolved
@@ -29,15 +29,10 @@
         var d = new Date();
         var v = 100000;
         var data=[];
-<<<<<<< HEAD
+
         for (var i = 0; i<length; i++){
             v += (Math.random()-.5)*10000;
             data.push({date: MG.clone(d), value: v});
-=======
-        for (var i=0; i<length; i++){
-            v += (Math.random()-0.5)*10000;
-            data.push({date: MG.clone(d), Value: v});
->>>>>>> 5f0ed084
             d = new Date(d.getTime() + seconds * 1000);
         }
         return data;
@@ -46,19 +41,12 @@
     function fake_days(length) {
         var d = new Date();
         var v = 100000;
-<<<<<<< HEAD
+
         var data = [];
         for (var i = 0; i<length; i++) {
             v += (Math.random()-.5) * 10000;
             data.push({date: MG.clone(d), value: v});
             d.setDate(d.getDate() + 1);
-=======
-        var data=[];
-        for (var i=0; i<length; i++){
-            v += (Math.random()-0.5)*10000;
-            data.push({date: MG.clone(d), Value: v});
-            d.setDate(d.getDate()+1);
->>>>>>> 5f0ed084
         }
         return data;
     }
