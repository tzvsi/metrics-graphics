--- conflicted
+++ resolved
@@ -141,13 +141,9 @@
                     });
             }
 
-<<<<<<< HEAD
             if (args.baseline_accessor) {
-=======
-            if (args.baseline_accessor){
                 var pp = args.predictor_proportion;
 
->>>>>>> d26c9939
                 if (perform_load_animation) {
                     baseline_marks.attr({y1: args.scales.Y(0), y2: args.scales.Y(0)});
                 }
@@ -214,13 +210,9 @@
                     });
             }
 
-<<<<<<< HEAD
             if (args.baseline_accessor) {
-=======
-            if (args.baseline_accessor){
                 var pp = args.predictor_proportion;
 
->>>>>>> d26c9939
                 if (perform_load_animation) {
                     baseline_marks
                         .attr({x1: args.scales.X(0), x2: args.scales.X(0)});
