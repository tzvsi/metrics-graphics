(function () {
  'use strict';

  function mg_line_graph_generators (args, plot, svg) {
    mg_add_line_generator(args, plot);
    mg_add_area_generator(args, plot);
    mg_add_flat_line_generator(args, plot);
    mg_add_confidence_band_generator(args, plot, svg);
  }

  function mg_add_confidence_band_generator (args, plot, svg) {
    plot.existing_band = svg.selectAll('.mg-confidence-band');
    if (args.show_confidence_band) {
      plot.confidence_area = d3.svg.area()
        .defined(plot.line.defined())
        .x(args.scalefns.xf)
        .y0(function (d) {
          var l = args.show_confidence_band[0];
          return args.scales.Y(d[l]);
        })
        .y1(function (d) {
          var u = args.show_confidence_band[1];
          return args.scales.Y(d[u]);
        })
        .interpolate(args.interpolate)
        .tension(args.interpolate_tension);
    }
  }

  function mg_add_area_generator (args, plot) {
    plot.area = d3.svg.area()
      .defined(plot.line.defined())
      .x(args.scalefns.xf)
      .y0(args.scales.Y.range()[0])
      .y1(args.scalefns.yf)
      .interpolate(args.interpolate)
      .tension(args.interpolate_tension);
  }

  function mg_add_flat_line_generator (args, plot) {
    plot.flat_line = d3.svg.line()
      .defined(function (d) {
        return (d['_missing'] === undefined || d['_missing'] !== true)
        && d[args.y_accessor] !== null;
      })
      .x(args.scalefns.xf)
      .y(function () { return args.scales.Y(plot.data_median); })
      .interpolate(args.interpolate)
      .tension(args.interpolate_tension);
  }

  function mg_add_line_generator (args, plot) {
    plot.line = d3.svg.line()
      .x(args.scalefns.xf)
      .y(args.scalefns.yf)
      .interpolate(args.interpolate)
      .tension(args.interpolate_tension);

    // if missing_is_zero is not set, then hide data points that fall in missing
    // data ranges or that have been explicitly identified as missing in the
    // data source.
    if (!args.missing_is_zero) {
      // a line is defined if the _missing attrib is not set to true
      // and the y-accessor is not null
      plot.line = plot.line.defined(function (d) {
        return (d['_missing'] == undefined || d['_missing'] != true)
        && d[args.y_accessor] != null;
      });
    }
  }

  function mg_add_confidence_band (args, plot, svg, which_line) {
    var confidenceBand;
    if (args.show_confidence_band) {
      if (!plot.existing_band.empty()) {
        confidenceBand = plot.existing_band
          .transition()
          .duration(function () {
            return (args.transition_on_update) ? 1000 : 0;
          });
      } else {
        confidenceBand = svg.append('path')
          .attr('class', 'mg-confidence-band');
      }

      confidenceBand
        .attr('d', plot.confidence_area(args.data[which_line]))
        .attr('clip-path', 'url(#mg-plot-window-' + mg_target_ref(args.target) + ')');
    }
  }

  function mg_add_area (args, plot, svg, which_line, line_id) {
    var areas = svg.selectAll('.mg-main-area.mg-area' + line_id);
    if (plot.display_area) {
      // if area already exists, transition it
      if (!areas.empty()) {
        svg.node().appendChild(areas.node());

        areas.transition()
          .duration(plot.update_transition_duration)
          .attr('d', plot.area(args.data[which_line]))
          .attr('clip-path', 'url(#mg-plot-window-' + mg_target_ref(args.target) + ')');
      } else { // otherwise, add the area
        svg.append('path')
          .classed('mg-main-area', true)
          .classed('mg-area' + line_id, true)
          .classed('mg-area' + line_id + '-color', args.colors === null)
          .attr('d', plot.area(args.data[which_line]))
          .attr('fill', args.colors === null ? '' : args.colors[line_id - 1])
          .attr('clip-path', 'url(#mg-plot-window-' + mg_target_ref(args.target) + ')');
      }
    } else if (!areas.empty()) {
      areas.remove();
    }
  }

  function mg_default_color_for_path (this_path, line_id) {
    this_path.classed('mg-line' + (line_id) + '-color', true);
  }

  function mg_color_line (args, this_path, which_line, line_id) {
    if (args.colors) {
      // for now, if args.colors is not an array, then keep moving as if nothing happened.
      // if args.colors is not long enough, default to the usual line_id color.
      if (args.colors.constructor === Array) {
        this_path.attr('stroke', args.colors[which_line]);
        if (args.colors.length < which_line + 1) {
          // Go with default coloring.
          // this_path.classed('mg-line' + (line_id) + '-color', true);
          mg_default_color_for_path(this_path, line_id);
        }
      } else {
        // this_path.classed('mg-line' + (line_id) + '-color', true);
        mg_default_color_for_path(this_path, line_id);
      }
    } else {
      // this is the typical workflow
      // this_path.classed('mg-line' + (line_id) + '-color', true);
      mg_default_color_for_path(this_path, line_id);
    }
  }

  function mg_add_line_element (args, plot, this_path, which_line) {
    if (args.animate_on_load) {
      plot.data_median = d3.median(args.data[which_line], function (d) { return d[args.y_accessor]; });
      this_path.attr('d', plot.flat_line(args.data[which_line]))
        .transition()
        .duration(1000)
        .attr('d', plot.line(args.data[which_line]))
        .attr('clip-path', 'url(#mg-plot-window-' + mg_target_ref(args.target) + ')');
    } else { // or just add the line
      this_path.attr('d', plot.line(args.data[which_line]))
        .attr('clip-path', 'url(#mg-plot-window-' + mg_target_ref(args.target) + ')');
    }
  }

  function mg_add_line (args, plot, svg, existing_line, which_line, line_id) {
    if (!existing_line.empty()) {
      svg.node().appendChild(existing_line.node());

      var lineTransition = existing_line.transition()
        .duration(plot.update_transition_duration);

      if (!plot.display_area && args.transition_on_update) {
        lineTransition.attrTween('d', path_tween(plot.line(args.data[which_line]), 4));
      } else {
        lineTransition.attr('d', plot.line(args.data[which_line]));
      }
    } else { // otherwise...
      // if we're animating on load, animate the line from its median value
      var this_path = svg.append('path')
        .attr('class', 'mg-main-line mg-line' + line_id);

      mg_color_line(args, this_path, which_line, line_id);
      mg_add_line_element(args, plot, this_path, which_line);
    }
  }

  function mg_add_legend_element (args, plot, which_line, line_id) {
    var this_legend;
    if (args.legend) {
      if (is_array(args.legend)) {
        this_legend = args.legend[which_line];
      } else if (is_function(args.legend)) {
        this_legend = args.legend(args.data[which_line]);
      }

      if (args.legend_target) {
        if (args.colors && args.colors.constructor === Array) {
          plot.legend_text = "<span style='color:" + args.colors[which_line] + "'>&mdash; " +
            this_legend + '&nbsp; </span>' + plot.legend_text;
        } else {
          plot.legend_text = "<span class='mg-line" + line_id + "-legend-color'>&mdash; " +
            this_legend + '&nbsp; </span>' + plot.legend_text;
        }
      } else {
        var last_point = args.data[which_line][args.data[which_line].length - 1];
        var legend_text = plot.legend_group.append('svg:text')
          .attr('x', args.scalefns.xf(last_point))
          .attr('dx', args.buffer)
          .attr('y', args.scalefns.yf(last_point))
          .attr('dy', '.35em')
          .attr('font-size', 10)
          .attr('font-weight', '300')
          .text(this_legend);

        if (args.colors && args.colors.constructor === Array) {
          if (args.colors.length < which_line + 1) {
            legend_text.classed('mg-line' + (line_id) + '-legend-color', true);
          } else {
            legend_text.attr('fill', args.colors[which_line]);
          }
        } else {
          legend_text.classed('mg-line' + (line_id) + '-legend-color', true);
        }

        mg_prevent_vertical_overlap(plot.legend_group.selectAll('.mg-line-legend text')[0], args);
      }
    }
  }

  function mg_plot_legend_if_legend_target (target, legend) {
    if (target) {
      d3.select(target).html(legend);
    }
  }

  function mg_add_legend_group (args, plot, svg) {
    if (args.legend) plot.legend_group = mg_add_g(svg, 'mg-line-legend');
  }

  function mg_remove_existing_line_rollover_elements (svg) {
    // remove the old rollovers if they already exist
    mg_selectAll_and_remove(svg, '.mg-rollover-rect');
    mg_selectAll_and_remove(svg, '.mg-voronoi');

    // remove the old rollover text and circle if they already exist
    mg_selectAll_and_remove(svg, '.mg-active-datapoint');
    mg_selectAll_and_remove(svg, '.mg-line-rollover-circle');
    mg_selectAll_and_remove(svg, '.mg-active-datapoint-container');
  }

<<<<<<< HEAD
  function mg_add_line_active_datapoint_container(args, svg) {
=======
  function mg_add_line_active_datapoint_container (args, svg) {
>>>>>>> ca59a036
    var activeDatapointContainer = mg_add_g(svg, 'mg-active-datapoint-container')
      .append('text')
      .attr('class', 'mg-active-datapoint')
      .attr('xml:space', 'preserve')
      .attr('text-anchor', 'end');

    // set the rollover text's position; if we have markers on two lines,
    // nudge up the rollover text a bit
    var activeDatapointYnudge = 0.75;
    if (args.markers) {
      var yPos;
      svg.selectAll('.mg-marker-text')
        .each(function () {
          if (!yPos) {
            yPos = d3.select(this).attr('y');
          } else if (yPos !== d3.select(this).attr('y')) {
            activeDatapointYnudge = 0.56;
          }
        });
    }
    activeDatapointContainer
      .attr('transform', 'translate(' + (mg_get_plot_right(args)) + ',' + (mg_get_top(args) * activeDatapointYnudge) + ')');
  }

  function mg_add_rollover_circle (args, svg) {
    // append circle
    var circle = svg.selectAll('.mg-line-rollover-circle')
      .data(args.data).enter()
      .append('circle')
      .attr({
        'cx': 0,
        'cy': 0,
        'r': 0
      });

    if (args.colors && args.colors.constructor === Array) {
      circle
        .attr('class', function (d) {
          return 'mg-line' + d.line_id;
        })
        .attr('fill', function (d, i) {
          return args.colors[i];
        })
        .attr('stroke', function (d, i) {
          return args.colors[i];
        });
    } else {
      circle.attr('class', function (d, i) {
        return [
          'mg-line' + d.line_id,
          'mg-line' + d.line_id + '-color',
          'mg-area' + d.line_id + '-color'
        ].join(' ');
      });
    }
    circle.classed('mg-line-rollover-circle', true);
  }

  function mg_set_unique_line_id_for_each_series (args) {
    // update our data by setting a unique line id for each series
    // increment from 1... unless we have a custom increment series
    var line_id = 1;
    for (var i = 0; i < args.data.length; i++) {
      for (var j = 0; j < args.data[i].length; j++) {
        // if custom line-color map is set, use that instead of line_id
        if (args.custom_line_color_map.length > 0) {
          args.data[i][j].line_id = args.custom_line_color_map[i];
        } else {
          args.data[i][j].line_id = line_id;
        }
      }
      line_id++;
    }
  }

  function mg_nest_data_for_voronoi (args) {
    return d3.nest()
      .key(function (d) {
        return args.scales.X(d[args.x_accessor]) + ',' + args.scales.Y(d[args.y_accessor]);
      })
      .rollup(function (v) { return v[0]; })
      .entries(d3.merge(args.data.map(function (d) { return d; })))
      .map(function (d) { return d.values; });
  }

  function mg_line_class_string (args) {
    return function (d) {
      var class_string;

      if (args.linked) {
        var v = d[args.x_accessor];
        var formatter = MG.time_format(args.utc_time, args.linked_format);

        // only format when x-axis is date
        var id = (typeof v === 'number') ? (d.line_id - 1) : formatter(v);
        class_string = 'roll_' + id + ' mg-line' + d.line_id;

        if (args.color === null) {
          class_string += ' mg-line' + d.line_id + '-color';
        }
        return class_string;

      } else {
        class_string = 'mg-line' + d.line_id;
        if (args.color === null) class_string += ' mg-line' + d.line_id + '-color';
        return class_string;
      }
    };
  }

  function mg_add_voronoi_rollover (args, svg, rollover_on, rollover_off, rollover_move) {
    var voronoi = d3.geom.voronoi()
      .x(function (d) { return args.scales.X(d[args.x_accessor]).toFixed(2); })
      .y(function (d) { return args.scales.Y(d[args.y_accessor]).toFixed(2); })
      .clipExtent([[args.buffer, args.buffer + args.title_y_position], [args.width - args.buffer, args.height - args.buffer]]);

    var g = mg_add_g(svg, 'mg-voronoi');
    g.selectAll('path')
      .data(voronoi(mg_nest_data_for_voronoi(args)))
      .enter()
      .append('path')
      .filter(function (d) { return d !== undefined && d.length > 0; })
      .attr('d', function (d) { return 'M' + d.join('L') + 'Z'; })
      .datum(function (d) { return d.point; }) // because of d3.nest, reassign d
      .attr('class', mg_line_class_string(args))
      .on('mouseover', rollover_on)
      .on('mouseout', rollover_off)
      .on('mousemove', rollover_move);
    
    mg_configure_voronoi_rollover(args, svg);
  }

  function nest_data_for_aggregate_rollover (args) {
    var data_nested = d3.nest()
      .key(function (d) { return d[args.x_accessor]; })
      .entries(d3.merge(args.data))
      .sort(function (a, b) { return new Date(a.key) - new Date(b.key); });
    data_nested.forEach(function (entry) {
      var datum = entry.values[0];
      entry.key = datum[args.x_accessor];
    });
    return data_nested;
  }

  function mg_add_aggregate_rollover (args, svg, rollover_on, rollover_off, rollover_move) {
    // Undo the keys getting coerced to strings, by setting the keys from the values
    // This is necessary for when we have X axis keys that are things like
    var data_nested = nest_data_for_aggregate_rollover(args);

    var xf = data_nested.map(function (di) {
      return args.scales.X(di.key);
    });

    var g = svg.append('g')
      .attr('class', 'mg-rollover-rect');

    g.selectAll('.mg-rollover-rects')
      .data(data_nested).enter()
      .append('rect')
      .attr('x', function (d, i) {
        if (xf.length === 1) return mg_get_plot_left(args);
        else if (i === 0)    return xf[i].toFixed(2);
        else return ((xf[i - 1] + xf[i]) / 2).toFixed(2);
      })
      .attr('y', args.top)
      .attr('width', function (d, i) {
        if (xf.length === 1)         return mg_get_plot_right(args);
        else if (i === 0)            return ((xf[i + 1] - xf[i]) / 2).toFixed(2);
        else if (i === xf.length - 1) return ((xf[i] - xf[i - 1]) / 2).toFixed(2);
        else return ((xf[i + 1] - xf[i - 1]) / 2).toFixed(2);
      })
      .attr('class', function (d) {
        var line_classes = d.values.map(function (datum) {
          var lc = mg_line_class(d.line_id);
          if (args.colors === null) lc += ' ' + mg_line_color_class(datum.line_id);
          return lc;
        }).join(' ');
        if (args.linked && d.values.length > 0) {
          line_classes += ' ' + mg_rollover_id_class(mg_rollover_format_id(d.values[0], 0, args));
        }
        return line_classes;
      })
      .attr('height', args.height - args.bottom - args.top - args.buffer)
      .attr('opacity', 0)
      .on('mouseover', rollover_on)
      .on('mouseout', rollover_off)
      .on('mousemove', rollover_move);

    mg_configure_aggregate_rollover(args, svg);
  }

  function mg_configure_singleton_rollover (args, svg) {
    svg.select('.mg-rollover-rect rect')
      .on('mouseover')(args.data[0][0], 0);
  }

  function mg_configure_voronoi_rollover (args, svg) {
    for (var i = 0; i < args.data.length; i++) {
      var j = i + 1;

      if (args.custom_line_color_map.length > 0 &&
        args.custom_line_color_map[i] !== undefined) {
        j = args.custom_line_color_map[i];
      }

      if (args.data[i].length === 1 && !svg.selectAll('.mg-voronoi .mg-line' + j).empty()) {
        svg.selectAll('.mg-voronoi .mg-line' + j)
          .on('mouseover')(args.data[i][0], 0);

        svg.selectAll('.mg-voronoi .mg-line' + j)
          .on('mouseout')(args.data[i][0], 0);
      }
    }
  }

  function mg_line_class (line_id) { return 'mg-line' + line_id; }
  function mg_line_color_class (line_id) { return 'mg-line' + line_id + '-color'; }
  function mg_rollover_id_class (id) { return 'roll_' + id; }
  function mg_rollover_format_id (d, i, args) {
    var v = d[args.x_accessor];
    var formatter = MG.time_format(args.utc_time, args.linked_format);
    // only format when x-axis is date
    var id = (typeof v === 'number')
      ? i
      : formatter(v);
    return id;
  }

  function mg_add_single_line_rollover (args, svg, rollover_on, rollover_off, rollover_move) {
    // set to 1 unless we have a custom increment series
    var line_id = 1;
    if (args.custom_line_color_map.length > 0) {
      line_id = args.custom_line_color_map[0];
    }

    var g = svg.append('g')
      .attr('class', 'mg-rollover-rect');

    var xf = args.data[0].map(args.scalefns.xf);

    g.selectAll('.mg-rollover-rects')
      .data(args.data[0]).enter()
      .append('rect')
      .attr('class', function (d, i) {
        var cl = mg_line_color_class(line_id) + ' ' + mg_line_class(d.line_id);
        if (args.linked) cl += cl + ' ' + mg_rollover_id_class(mg_rollover_format_id(d, i, args));
        return cl;
      })
      .attr('x', function (d, i) {
        // if data set is of length 1
        if (xf.length === 1)    return mg_get_plot_left(args);
        else if (i === 0)       return xf[i].toFixed(2);
        else return ((xf[i - 1] + xf[i]) / 2).toFixed(2);
      })
      .attr('y', function (d, i) {
        return (args.data.length > 1)
          ? args.scalefns.yf(d) - 6 // multi-line chart sensitivity
          : args.top;
      })
      .attr('width', function (d, i) {
        // if data set is of length 1
        if (xf.length === 1)          return mg_get_plot_right(args);
        else if (i === 0)             return ((xf[i + 1] - xf[i]) / 2).toFixed(2);
        else if (i === xf.length - 1) return ((xf[i] - xf[i - 1]) / 2).toFixed(2);
        else return ((xf[i + 1] - xf[i - 1]) / 2).toFixed(2);
      })
      .attr('height', function (d, i) {
        return (args.data.length > 1)
          ? 12 // multi-line chart sensitivity
          : args.height - args.bottom - args.top - args.buffer;
      })
      .attr('opacity', 0)
      .on('mouseover', rollover_on)
      .on('mouseout', rollover_off)
      .on('mousemove', rollover_move);

    if (mg_is_singleton(args)) {
      mg_configure_singleton_rollover(args, svg);
    }
  }

  function mg_configure_aggregate_rollover (args, svg) {
    var rect = svg.selectAll('.mg-rollover-rect rect');
    if (args.data.filter(function (d) { return d.length === 1; }).length > 0) {
      rect.on('mouseover')(rect[0][0].__data__, 0);
    }
  }

  function mg_is_standard_multiline (args) {
    return args.data.length > 1 && !args.aggregate_rollover;
  }
  function mg_is_aggregated_rollover (args) {
    return args.data.length > 1 && args.aggregate_rollover;
  }

  function mg_is_singleton (args) {
    return args.data.length === 1 && args.data[0].length === 1;
  }

  function mg_draw_all_line_elements (args, plot, svg) {
    for (var i = args.data.length - 1; i >= 0; i--) {
      var this_data = args.data[i];

      // passing the data for the current line
      MG.call_hook('line.before_each_series', [this_data, args]);

      // override increment if we have a custom increment series
      var line_id = i + 1;
      if (args.custom_line_color_map.length > 0) {
        line_id = args.custom_line_color_map[i];
      }

      args.data[i].line_id = line_id;

      if (this_data.length === 0) {
        continue;
      }
      var existing_line = svg.select('path.mg-main-line.mg-line' + (line_id));

      mg_add_confidence_band(args, plot, svg, i);
      mg_add_area(args, plot, svg, i, line_id);
      mg_add_line(args, plot, svg, existing_line, i, line_id);
      mg_add_legend_element(args, plot, i, line_id);
      // passing the data for the current line
      MG.call_hook('line.after_each_series', [this_data, existing_line, args]);
    }
  }

  function mg_line_main_plot (args) {
    var plot = {};
    var svg = mg_get_svg_child_of(args.target);

    // remove any old legends if they exist
    mg_selectAll_and_remove(svg, '.mg-line-legend');
    mg_add_legend_group(args, plot, svg);

    plot.data_median = 0;
    plot.update_transition_duration = (args.transition_on_update) ? 1000 : 0;
    plot.display_area = args.area && !args.use_data_y_min && args.data.length <= 1;
    plot.legend_text = '';
    mg_line_graph_generators(args, plot, svg);
    plot.existing_band = svg.selectAll('.mg-confidence-band');

    // should we continue with the default line render? A `line.all_series` hook should return false to prevent the default.
    var continueWithDefault = MG.call_hook('line.before_all_series', [args]);
    if (continueWithDefault !== false) {
      mg_draw_all_line_elements(args, plot, svg);
    }

    mg_plot_legend_if_legend_target(args.legend_target, plot.legend_text);
  }

  function mg_line_rollover_setup (args, graph) {
    var svg = mg_get_svg_child_of(args.target);

    mg_remove_existing_line_rollover_elements(svg);
    mg_add_line_active_datapoint_container(args, svg);
    mg_add_rollover_circle(args, svg);
    mg_set_unique_line_id_for_each_series(args);

    if (mg_is_standard_multiline(args)) {
      mg_add_voronoi_rollover(args, svg, graph.rolloverOn(args), graph.rolloverOff(args), graph.rolloverMove(args));
    } else if (mg_is_aggregated_rollover(args)) {
      mg_add_aggregate_rollover(args, svg, graph.rolloverOn(args), graph.rolloverOff(args), graph.rolloverMove(args));
    } else {
      mg_add_single_line_rollover(args, svg, graph.rolloverOn(args), graph.rolloverOff(args), graph.rolloverMove(args));
    }
  }

  function mg_update_rollover_circle (args, svg, d) {
    if (args.aggregate_rollover && args.data.length > 1) {
      // hide the circles in case a non-contiguous series is present
      svg.selectAll('circle.mg-line-rollover-circle')
        .style('opacity', 0);

      d.values.forEach(function (datum) {
        if (mg_data_in_plot_bounds(datum, args)) mg_update_aggregate_rollover_circle(args, svg, datum);
      });
    } else if ((args.missing_is_hidden && d['_missing']) || d[args.y_accessor] == null) {
      // disable rollovers for hidden parts of the line
      // recall that hidden parts are missing data ranges and possibly also
      // data points that have been explicitly identified as missing
      return;
    } else {
      // show circle on mouse-overed rect
      if (mg_data_in_plot_bounds(d, args)) {
        mg_update_generic_rollover_circle(args, svg, d);
      }
    }
  }

  function mg_update_aggregate_rollover_circle (args, svg, datum) {
    svg.select('circle.mg-line-rollover-circle.mg-line' + datum.line_id)
      .attr({
        'cx': function () {
          return args.scales.X(datum[args.x_accessor]).toFixed(2);
        },
        'cy': function () {
          return args.scales.Y(datum[args.y_accessor]).toFixed(2);
        },
        'r': args.point_size
      })
      .style('opacity', 1);
  }

  function mg_update_generic_rollover_circle (args, svg, d) {
    svg.selectAll('circle.mg-line-rollover-circle.mg-line' + d.line_id)
      .classed('mg-line-rollover-circle', true)
      .attr('cx', function () {
        return args.scales.X(d[args.x_accessor]).toFixed(2);
      })
      .attr('cy', function () {
        return args.scales.Y(d[args.y_accessor]).toFixed(2);
      })
      .attr('r', args.point_size)
      .style('opacity', 1);
  }

  function mg_trigger_linked_mouseovers (args, d, i) {
    if (args.linked && !MG.globals.link) {
      MG.globals.link = true;
      if (!args.aggregate_rollover || d.value !== undefined || d.values.length > 0) {
        var datum = d.values ? d.values[0] : d;
        var id = mg_rollover_format_id(datum, i, args);
        // trigger mouseover on matching line in .linked charts
        d3.selectAll('.' + mg_line_class(datum.line_id) + '.' + mg_rollover_id_class(id))
          .each(function (d) {
            d3.select(this).on('mouseover')(d, i);
          });
      }
    }
  }

  function mg_trigger_linked_mouseouts (args, d, i) {
    if (args.linked && MG.globals.link) {
      MG.globals.link = false;

      var formatter = MG.time_format(args.utc_time, args.linked_format);
      var datums = d.values ? d.values : [d];
      datums.forEach(function (datum) {
        var v = datum[args.x_accessor];
        var id = (typeof v === 'number') ? i : formatter(v);

        // trigger mouseout on matching line in .linked charts
        d3.selectAll('.roll_' + id)
          .each(function (d) {
            d3.select(this).on('mouseout')(d);
          });
      });
    }
  }

  function mg_remove_active_data_points_for_aggregate_rollover (args, svg) {
    svg.selectAll('circle.mg-line-rollover-circle').style('opacity', 0);
  }

  function mg_remove_active_data_points_for_generic_rollover (args, svg, d) {
    svg.selectAll('circle.mg-line-rollover-circle.mg-line' + d.line_id)
      .style('opacity', function () {
        var id = d.line_id - 1;

        if (args.custom_line_color_map.length > 0 && 
          args.custom_line_color_map.indexOf(d.line_id) !== undefined
        ) {
          id = args.custom_line_color_map.indexOf(d.line_id);
        }

        if (args.data[id].length === 1) {
          // if (args.data.length === 1 && args.data[0].length === 1) {
          return 1;
        } else {
          return 0;
        }
      });
  }

  function mg_remove_active_text (svg) {
    svg.select('.mg-active-datapoint').text('');
  }

  function lineChart (args) {
    this.init = function (args) {
      this.args = args;

      if (!args.data || args.data.length === 0) {
        args.internal_error = 'No data was supplied';
        internal_error(args);
        return this;
      } else {
        args.internal_error = undefined;
      }

      raw_data_transformation(args);

      process_line(args);

      init(args);
      x_axis(args);
      y_axis(args);

      this.markers();
      this.mainPlot();
      this.rollover();
      this.windowListeners();

      MG.call_hook('line.after_init', this);

      return this;
    };

    this.mainPlot = function () {
      mg_line_main_plot(args);
      return this;
    };

    this.markers = function () {
      markers(args);
      return this;
    };

    this.rollover = function () {
      var that = this;
      mg_line_rollover_setup(args, that);
      MG.call_hook('line.after_rollover', args);

      return this;
    };

    this.rolloverOn = function (args) {
      var svg = mg_get_svg_child_of(args.target);
      var fmt = mg_get_rollover_time_format(args);

      return function (d, i) {
        mg_update_rollover_circle(args, svg, d);
        mg_trigger_linked_mouseovers(args, d, i);

        svg.selectAll('text')
          .filter(function (g, j) {
            return d === g;
          })
          .attr('opacity', 0.3);

        // update rollover text
        if (args.show_rollover_text) {
          mg_update_rollover_text(args, svg, fmt, '\u2014 ', d, i);
        }

        if (args.mouseover) {
          args.mouseover(d, i);
        }
      };
    };

    this.rolloverOff = function (args) {
      var svg = mg_get_svg_child_of(args.target);

      return function (d, i) {
        mg_trigger_linked_mouseouts(args, d, i);
        if (args.aggregate_rollover) {
          mg_remove_active_data_points_for_aggregate_rollover(args, svg);
        } else {
          mg_remove_active_data_points_for_generic_rollover(args, svg, d);
        }

        mg_remove_active_text(svg);

        if (args.mouseout) {
          args.mouseout(d, i);
        }
      };
    };

    this.rolloverMove = function (args) {
      return function (d, i) {
        if (args.mousemove) {
          args.mousemove(d, i);
        }
      };
    };

    this.windowListeners = function () {
      mg_window_listeners(this.args);
      return this;
    };

    this.init(args);
  }

  MG.register('line', lineChart);
}).call(this);<|MERGE_RESOLUTION|>--- conflicted
+++ resolved
@@ -240,11 +240,7 @@
     mg_selectAll_and_remove(svg, '.mg-active-datapoint-container');
   }
 
-<<<<<<< HEAD
   function mg_add_line_active_datapoint_container(args, svg) {
-=======
-  function mg_add_line_active_datapoint_container (args, svg) {
->>>>>>> ca59a036
     var activeDatapointContainer = mg_add_g(svg, 'mg-active-datapoint-container')
       .append('text')
       .attr('class', 'mg-active-datapoint')
@@ -373,7 +369,7 @@
       .on('mouseover', rollover_on)
       .on('mouseout', rollover_off)
       .on('mousemove', rollover_move);
-    
+
     mg_configure_voronoi_rollover(args, svg);
   }
 
@@ -706,7 +702,7 @@
       .style('opacity', function () {
         var id = d.line_id - 1;
 
-        if (args.custom_line_color_map.length > 0 && 
+        if (args.custom_line_color_map.length > 0 &&
           args.custom_line_color_map.indexOf(d.line_id) !== undefined
         ) {
           id = args.custom_line_color_map.indexOf(d.line_id);
