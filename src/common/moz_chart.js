--- conflicted
+++ resolved
@@ -116,16 +116,11 @@
         binned: true,
         padding_percentage: .1,
         outer_padding_percentage: .1,
-<<<<<<< HEAD
         height:500,
         top:20,
         bar_height:20,
         height:null,
         left:70
-=======
-        height: 500,
-        top: 20
->>>>>>> 4a29c0e0
     }
     moz.defaults.missing = {
         top: 0,
