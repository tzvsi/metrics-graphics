--- conflicted
+++ resolved
@@ -1815,12 +1815,9 @@
   var x1, x2, y1, y2;
   var grs = (groupScale.domain && groupScale.domain()) ? groupScale.domain() : [null];
 
-<<<<<<< HEAD
-=======
   mg_selectAll_and_remove(svg, '.mg-category-guides');
   var g = mg_add_g(svg, 'mg-category-guides');
 
->>>>>>> 492f95e1
   grs.forEach(function (group) {
     scale.domain().forEach(function (cat) {
       if (position === 'left' || position === 'right') {
@@ -1884,12 +1881,7 @@
       .attr('x2', x22)
       .attr('y1', y12)
       .attr('y2', y22)
-<<<<<<< HEAD
-      .attr('stroke-dasharray', '2,1')
-      .attr('stroke', 'lightgray');
-=======
       .attr('stroke-dasharray', '2,1');
->>>>>>> 492f95e1
   });
 }
 
@@ -1945,11 +1937,6 @@
   var axisClass = 'mg-' + namespace + '-axis';
   var svg = mg_get_svg_child_of(args.target);
 
-<<<<<<< HEAD
-  // MG.call_hook(axisName + '.process_min_max', args, args.processed['min_'+namespace], args.processed['max_'+namespace]);
-
-=======
->>>>>>> 492f95e1
   mg_selectAll_and_remove(svg, '.' + axisClass);
 
   if (!args[axisName]) {
@@ -1973,14 +1960,9 @@
     rug(args, axisArgs);
   }
 
-<<<<<<< HEAD
-  if (args.show_bar_zero) mg_bar_add_zero_line(args);
-  // if (axisArgs.zeroLine) zeroLine(args, axisArgs);
-=======
   if (args.show_bar_zero) {
     mg_bar_add_zero_line(args);
   }
->>>>>>> 492f95e1
 
   return this;
 };
@@ -2000,14 +1982,11 @@
     return this;
   };
 
-<<<<<<< HEAD
-=======
   this.label = function (tf) {
     axisArgs.label = tf;
     return this;
   };
 
->>>>>>> 492f95e1
   this.type = function (t) {
     axisArgs.type = t;
     return this;
@@ -2289,11 +2268,7 @@
     });
 }
 
-<<<<<<< HEAD
-// TODO seems to be deprecated, only used by bar and histogram
-=======
 // TODO ought to be deprecated, only used by bar and histogram
->>>>>>> 492f95e1
 function y_axis (args) {
   if (!args.processed) {
     args.processed = {};
@@ -2365,19 +2340,6 @@
   var groups = args.scales.YGROUP.domain();
   var first = groups[0];
   var last = groups[groups.length - 1];
-<<<<<<< HEAD
-  svg.selectAll('mg-group-lines').data(groups).enter().append('line')
-    .attr('x1', mg_get_plot_left(args))
-    .attr('x2', mg_get_plot_left(args))
-    .attr('y1', function (d) {
-      return args.scales.YGROUP(d);
-    })
-    .attr('y2', function (d) {
-      return args.scales.YGROUP(d) + args.ygroup_height;
-    })
-    .attr('stroke-width', 1)
-    .attr('stroke', 'lightgray');
-=======
 
   svg.select('.mg-category-guides').selectAll('mg-group-lines')
     .data(groups)
@@ -2391,7 +2353,6 @@
         return args.scales.YGROUP(d) + args.ygroup_height;
       })
       .attr('stroke-width', 1);
->>>>>>> 492f95e1
 }
 
 function mg_y_categorical_show_guides (args) {
@@ -5060,11 +5021,7 @@
     row.text(label + '  ').bold().elem().attr('fill', args.scalefns.colorf(d));
   }
 
-<<<<<<< HEAD
-  mg_color_point_mouseover(args, row.text('\u25CF   ').elem(), d); // point shape.
-=======
   mg_color_point_mouseover(args, row.text('\u25CF   ').elem(), d); // point shape
->>>>>>> 492f95e1
 
   row.text(mg_format_x_mouseover(args, d)); // x
   row.text(mg_format_y_mouseover(args, d, args.time_series === false));
@@ -7246,15 +7203,9 @@
 
 function mg_format_data_for_mouseover(args, d, mouseover_fcn, accessor, check_time) {
   var formatted_data, formatter;
-<<<<<<< HEAD
-  var time_fmt = MG.time_format(args.utc_time, '%b %e, %Y');
-  if (typeof d[accessor] === 'string') formatter = function(d){return d}
-  else formatter = format_rollover_number(args); 
-=======
   var time_fmt = mg_get_rollover_time_format(args);
   if (typeof d[accessor] === 'string') formatter = function(d){return d}
   else formatter = format_rollover_number(args);
->>>>>>> 492f95e1
 
   if (mouseover_fcn !== null) {
     if (check_time) formatted_data = time_rollover_format(mouseover_fcn, d, accessor, args.utc);
