(function(root, factory) {
  if (typeof define === 'function' && define.amd) {
    define(['d3', 'jquery'], factory);
  } else if (typeof exports === 'object') {
    module.exports = factory(require('d3'), require('jquery'));
  } else {
    root.MG = factory(root.d3, root.jQuery);
  }
}(this, function(d3, $) {
window.MG = {version: '2.7.0'};

function register(chartType, descriptor, defaults) {
    MG.charts[chartType] = {
        descriptor: descriptor,
        defaults: defaults || {}
    };
}

MG.register = register;

/**
    Record of all registered hooks.
    For internal use only.
*/
MG._hooks = {};

/**
    Add a hook callthrough to the stack.

    Hooks are executed in the order that they were registered.
*/
MG.add_hook = function(name, func, context) {
    var hooks;

    if (!MG._hooks[name]) {
        MG._hooks[name] = [];
    }

    hooks = MG._hooks[name];

    var already_registered =
        hooks.filter(function(hook) {
            return hook.func === func;
        })
        .length > 0;

    if (already_registered) {
        throw 'That function is already registered.';
    }

    hooks.push({
        func: func,
        context: context
    });
};

/**
    Execute registered hooks.

    Optional arguments
*/
MG.call_hook = function(name) {
    var hooks = MG._hooks[name],
        result = [].slice.apply(arguments, [1]),
        processed;

    if (hooks) {
        hooks.forEach(function(hook) {
            if (hook.func) {
                var params = processed || result;

                if (params && params.constructor !== Array) {
                    params = [params];
                }

                params = [].concat.apply([], params);
                processed = hook.func.apply(hook.context, params);
            }
        });
    }

    return processed || result;
};

MG.globals = {};
MG.deprecations = {
    rollover_callback: { replacement: 'mouseover', version: '2.0' },
    rollout_callback: { replacement: 'mouseout', version: '2.0' },
    x_rollover_format: { replacement: 'x_mouseover', version: '2.10' },
    y_rollover_format: { replacement: 'y_mouseover', version: '2.10' },
    show_years: { replacement: 'show_secondary_x_label', version: '2.1' },
    xax_start_at_min: { replacement: 'axes_not_compact', version: '2.7' }
};
MG.globals.link = false;
MG.globals.version = "1.1";

MG.charts = {};

MG.data_graphic = function(args) {
    'use strict';
    var defaults = {
        missing_is_zero: false,                // if true, missing values will be treated as zeros
        missing_is_hidden: false,              // if true, missing values will appear as broken segments
        missing_is_hidden_accessor: null,      // the accessor that determines the boolean value for missing data points
        legend: '' ,                           // an array identifying the labels for a chart's lines
        legend_target: '',                     // if set, the specified element is populated with a legend
        error: '',                             // if set, a graph will show an error icon and log the error to the console
        animate_on_load: false,                // animate lines on load
        top: 65,                               // the size of the top margin
        title_y_position: 10,                  // how many pixels from the top edge (0) should we show the title at
        bottom: 30,                            // the size of the bottom margin
        right: 10,                             // size of the right margin
        left: 50,                              // size of the left margin
        buffer: 8,                             // the buffer between the actual chart area and the margins
        width: 350,                            // the width of the entire graphic
        height: 220,                           // the height of the entire graphic
        full_width: false,                     // sets the graphic width to be the width of the parent element and resizes dynamically
        full_height: false,                    // sets the graphic width to be the width of the parent element and resizes dynamically
        small_height_threshold: 120,           // the height threshold for when smaller text appears
        small_width_threshold: 160,            // the width  threshold for when smaller text appears
        //small_text: false,                     // coerces small text regardless of graphic size
        xax_count: 6,                          // number of x axis ticks
        xax_tick_length: 5,                    // x axis tick length
        axes_not_compact: true,
        yax_count: 5,                          // number of y axis ticks
        yax_tick_length: 5,                    // y axis tick length
        x_extended_ticks: false,               // extends x axis ticks across chart - useful for tall charts
        y_extended_ticks: false,               // extends y axis ticks across chart - useful for long charts
        y_scale_type: 'linear',
        max_x: null,
        max_y: null,
        min_x: null,
        min_y: null,                           // if set, y axis starts at an arbitrary value
        min_y_from_data: false,                // if set, y axis will start at minimum value rather than at 0
        point_size: 2.5,                       // the size of the dot that appears on a line on mouse-over
        x_accessor: 'date',
        xax_units: '',
        x_label: '',
        x_sort: true,
        x_axis: true,
        y_axis: true,
        y_accessor: 'value',
        y_label: '',
        yax_units: '',
        x_rug: false,
        y_rug: false,
        x_mouseover: null,               //
        y_mouseover: null,               //
        transition_on_update: true,
        mouseover: null,
        click: null,
        show_rollover_text: true,
        show_confidence_band: null,            // given [l, u] shows a confidence at each point from l to u
        xax_format: null,                      // xax_format is a function that formats the labels for the x axis.
        area: true,
        chart_type: 'line',
        data: [],
        decimals: 2,                           // the number of decimals in any rollover
        format: 'count',                       // format = {count, percentage}
        inflator: 10/9,                        // for setting y axis max
        linked: false,                         // links together all other graphs with linked:true, so rollovers in one trigger rollovers in the others
        linked_format: '%Y-%m-%d',             // What granularity to link on for graphs. Default is at day
        list: false,
        baselines: null,                       // sets the baseline lines
        markers: null,                         // sets the marker lines
        scalefns: {},
        scales: {},
        utc_time: false,
        european_clock: false,
        show_year_markers: false,
        show_secondary_x_label: true,
        target: '#viz',
        interpolate: 'cardinal',               // interpolation method to use when rendering lines
        interpolate_tension: 0.7,              // its range is from 0 to 1; increase if your data is irregular and you notice artifacts
        custom_line_color_map: [],             // allows arbitrary mapping of lines to colors, e.g. [2,3] will map line 1 to color 2 and line 2 to color 3
        colors: null,                          // UNIMPLEMENTED - allows direct color mapping to line colors. Will eventually require
        max_data_size: null,                   // explicitly specify the the max number of line series, for use with custom_line_color_map
        aggregate_rollover: false,             // links the lines in a multi-line chart
        show_tooltips: true                    // if enabled, a chart's description will appear in a tooltip (requires jquery)
    };

    MG.call_hook('global.defaults', defaults);

    if (!args) { args = {}; }

    var selected_chart = MG.charts[args.chart_type || defaults.chart_type];
    merge_with_defaults(args, selected_chart.defaults, defaults);

    if (args.list) {
        args.x_accessor = 0;
        args.y_accessor = 1;
    }

    // check for deprecated parameters
    for (var key in MG.deprecations) {
        if (args.hasOwnProperty(key)) {
            var deprecation = MG.deprecations[key],
                message = 'Use of `args.' + key + '` has been deprecated',
                replacement = deprecation.replacement,
                version;

            // transparently alias the deprecated
            if (replacement) {
                if (args[replacement]) {
                    message += '. The replacement - `args.' + replacement + '` - has already been defined. This definition will be discarded.';
                } else {
                    args[replacement] = args[key];
                }
            }

            if (deprecation.warned) {
                continue;
            }

            deprecation.warned = true;

            if (replacement) {
                message += ' in favor of `args.' + replacement + '`';
            }

            warn_deprecation(message, deprecation.version);
        }
    }

    MG.call_hook('global.before_init', args);

    new selected_chart.descriptor(args);

    return args.data;
};

if (typeof jQuery !== 'undefined') {
    /* ========================================================================
     * Bootstrap: tooltip.js v3.3.5
     * http://getbootstrap.com/javascript/#tooltip
     * Inspired by the original jQuery.tipsy by Jason Frame
     * ========================================================================
     * Copyright 2011-2015 Twitter, Inc.
     * Licensed under MIT (https://github.com/twbs/bootstrap/blob/master/LICENSE)
     * ======================================================================== */


    +function ($) {
      'use strict';

      // TOOLTIP PUBLIC CLASS DEFINITION
      // ===============================

      var Tooltip = function (element, options) {
        this.type       = null
        this.options    = null
        this.enabled    = null
        this.timeout    = null
        this.hoverState = null
        this.$element   = null
        this.inState    = null

        this.init('tooltip', element, options)
      }

      Tooltip.VERSION  = '3.3.5'

      Tooltip.TRANSITION_DURATION = 150

      Tooltip.DEFAULTS = {
        animation: true,
        placement: 'top',
        selector: false,
        template: '<div class="tooltip" role="tooltip"><div class="tooltip-arrow"></div><div class="tooltip-inner"></div></div>',
        trigger: 'hover focus',
        title: '',
        delay: 0,
        html: false,
        container: false,
        viewport: {
          selector: 'body',
          padding: 0
        }
      }

      Tooltip.prototype.init = function (type, element, options) {
        this.enabled   = true
        this.type      = type
        this.$element  = $(element)
        this.options   = this.getOptions(options)
        this.$viewport = this.options.viewport && $($.isFunction(this.options.viewport) ? this.options.viewport.call(this, this.$element) : (this.options.viewport.selector || this.options.viewport))
        this.inState   = { click: false, hover: false, focus: false }

        if (this.$element[0] instanceof document.constructor && !this.options.selector) {
          throw new Error('`selector` option must be specified when initializing ' + this.type + ' on the window.document object!')
        }

        var triggers = this.options.trigger.split(' ')

        for (var i = triggers.length; i--;) {
          var trigger = triggers[i]

          if (trigger == 'click') {
            this.$element.on('click.' + this.type, this.options.selector, $.proxy(this.toggle, this))
          } else if (trigger != 'manual') {
            var eventIn  = trigger == 'hover' ? 'mouseenter' : 'focusin'
            var eventOut = trigger == 'hover' ? 'mouseleave' : 'focusout'

            this.$element.on(eventIn  + '.' + this.type, this.options.selector, $.proxy(this.enter, this))
            this.$element.on(eventOut + '.' + this.type, this.options.selector, $.proxy(this.leave, this))
          }
        }

        this.options.selector ?
          (this._options = $.extend({}, this.options, { trigger: 'manual', selector: '' })) :
          this.fixTitle()
      }

      Tooltip.prototype.getDefaults = function () {
        return Tooltip.DEFAULTS
      }

      Tooltip.prototype.getOptions = function (options) {
        options = $.extend({}, this.getDefaults(), this.$element.data(), options)

        if (options.delay && typeof options.delay == 'number') {
          options.delay = {
            show: options.delay,
            hide: options.delay
          }
        }

        return options
      }

      Tooltip.prototype.getDelegateOptions = function () {
        var options  = {}
        var defaults = this.getDefaults()

        this._options && $.each(this._options, function (key, value) {
          if (defaults[key] != value) options[key] = value
        })

        return options
      }

      Tooltip.prototype.enter = function (obj) {
        var self = obj instanceof this.constructor ?
          obj : $(obj.currentTarget).data('bs.' + this.type)

        if (!self) {
          self = new this.constructor(obj.currentTarget, this.getDelegateOptions())
          $(obj.currentTarget).data('bs.' + this.type, self)
        }

        if (obj instanceof $.Event) {
          self.inState[obj.type == 'focusin' ? 'focus' : 'hover'] = true
        }

        if (self.tip().hasClass('in') || self.hoverState == 'in') {
          self.hoverState = 'in'
          return
        }

        clearTimeout(self.timeout)

        self.hoverState = 'in'

        if (!self.options.delay || !self.options.delay.show) return self.show()

        self.timeout = setTimeout(function () {
          if (self.hoverState == 'in') self.show()
        }, self.options.delay.show)
      }

      Tooltip.prototype.isInStateTrue = function () {
        for (var key in this.inState) {
          if (this.inState[key]) return true
        }

        return false
      }

      Tooltip.prototype.leave = function (obj) {
        var self = obj instanceof this.constructor ?
          obj : $(obj.currentTarget).data('bs.' + this.type)

        if (!self) {
          self = new this.constructor(obj.currentTarget, this.getDelegateOptions())
          $(obj.currentTarget).data('bs.' + this.type, self)
        }

        if (obj instanceof $.Event) {
          self.inState[obj.type == 'focusout' ? 'focus' : 'hover'] = false
        }

        if (self.isInStateTrue()) return

        clearTimeout(self.timeout)

        self.hoverState = 'out'

        if (!self.options.delay || !self.options.delay.hide) return self.hide()

        self.timeout = setTimeout(function () {
          if (self.hoverState == 'out') self.hide()
        }, self.options.delay.hide)
      }

      Tooltip.prototype.show = function () {
        var e = $.Event('show.bs.' + this.type)

        if (this.hasContent() && this.enabled) {
          this.$element.trigger(e)

          var inDom = $.contains(this.$element[0].ownerDocument.documentElement, this.$element[0])
          if (e.isDefaultPrevented() || !inDom) return
          var that = this

          var $tip = this.tip()

          var tipId = this.getUID(this.type)

          this.setContent()
          $tip.attr('id', tipId)
          this.$element.attr('aria-describedby', tipId)

          if (this.options.animation) $tip.addClass('fade')

          var placement = typeof this.options.placement == 'function' ?
            this.options.placement.call(this, $tip[0], this.$element[0]) :
            this.options.placement

          var autoToken = /\s?auto?\s?/i
          var autoPlace = autoToken.test(placement)
          if (autoPlace) placement = placement.replace(autoToken, '') || 'top'

          $tip
            .detach()
            .css({ top: 0, left: 0, display: 'block' })
            .addClass(placement)
            .data('bs.' + this.type, this)

          this.options.container ? $tip.appendTo(this.options.container) : $tip.insertAfter(this.$element)
          this.$element.trigger('inserted.bs.' + this.type)

          var pos          = this.getPosition()
          var actualWidth  = $tip[0].offsetWidth
          var actualHeight = $tip[0].offsetHeight

          if (autoPlace) {
            var orgPlacement = placement
            var viewportDim = this.getPosition(this.$viewport)

            placement = placement == 'bottom' && pos.bottom + actualHeight > viewportDim.bottom ? 'top'    :
                        placement == 'top'    && pos.top    - actualHeight < viewportDim.top    ? 'bottom' :
                        placement == 'right'  && pos.right  + actualWidth  > viewportDim.width  ? 'left'   :
                        placement == 'left'   && pos.left   - actualWidth  < viewportDim.left   ? 'right'  :
                        placement

            $tip
              .removeClass(orgPlacement)
              .addClass(placement)
          }

          var calculatedOffset = this.getCalculatedOffset(placement, pos, actualWidth, actualHeight)

          this.applyPlacement(calculatedOffset, placement)

          var complete = function () {
            var prevHoverState = that.hoverState
            that.$element.trigger('shown.bs.' + that.type)
            that.hoverState = null

            if (prevHoverState == 'out') that.leave(that)
          }

          $.support.transition && this.$tip.hasClass('fade') ?
            $tip
              .one('bsTransitionEnd', complete)
              .emulateTransitionEnd(Tooltip.TRANSITION_DURATION) :
            complete()
        }
      }

      Tooltip.prototype.applyPlacement = function (offset, placement) {
        var $tip   = this.tip()
        var width  = $tip[0].offsetWidth
        var height = $tip[0].offsetHeight

        // manually read margins because getBoundingClientRect includes difference
        var marginTop = parseInt($tip.css('margin-top'), 10)
        var marginLeft = parseInt($tip.css('margin-left'), 10)

        // we must check for NaN for ie 8/9
        if (isNaN(marginTop))  marginTop  = 0
        if (isNaN(marginLeft)) marginLeft = 0

        offset.top  += marginTop
        offset.left += marginLeft

        // $.fn.offset doesn't round pixel values
        // so we use setOffset directly with our own function B-0
        $.offset.setOffset($tip[0], $.extend({
          using: function (props) {
            $tip.css({
              top: Math.round(props.top),
              left: Math.round(props.left)
            })
          }
        }, offset), 0)

        $tip.addClass('in')

        // check to see if placing tip in new offset caused the tip to resize itself
        var actualWidth  = $tip[0].offsetWidth
        var actualHeight = $tip[0].offsetHeight

        if (placement == 'top' && actualHeight != height) {
          offset.top = offset.top + height - actualHeight
        }

        var delta = this.getViewportAdjustedDelta(placement, offset, actualWidth, actualHeight)

        if (delta.left) offset.left += delta.left
        else offset.top += delta.top

        var isVertical          = /top|bottom/.test(placement)
        var arrowDelta          = isVertical ? delta.left * 2 - width + actualWidth : delta.top * 2 - height + actualHeight
        var arrowOffsetPosition = isVertical ? 'offsetWidth' : 'offsetHeight'

        $tip.offset(offset)
        this.replaceArrow(arrowDelta, $tip[0][arrowOffsetPosition], isVertical)
      }

      Tooltip.prototype.replaceArrow = function (delta, dimension, isVertical) {
        this.arrow()
          .css(isVertical ? 'left' : 'top', 50 * (1 - delta / dimension) + '%')
          .css(isVertical ? 'top' : 'left', '')
      }

      Tooltip.prototype.setContent = function () {
        var $tip  = this.tip()
        var title = this.getTitle()

        $tip.find('.tooltip-inner')[this.options.html ? 'html' : 'text'](title)
        $tip.removeClass('fade in top bottom left right')
      }

      Tooltip.prototype.hide = function (callback) {
        var that = this
        var $tip = $(this.$tip)
        var e    = $.Event('hide.bs.' + this.type)

        function complete() {
          if (that.hoverState != 'in') $tip.detach()
          that.$element
            .removeAttr('aria-describedby')
            .trigger('hidden.bs.' + that.type)
          callback && callback()
        }

        this.$element.trigger(e)

        if (e.isDefaultPrevented()) return

        $tip.removeClass('in')

        $.support.transition && $tip.hasClass('fade') ?
          $tip
            .one('bsTransitionEnd', complete)
            .emulateTransitionEnd(Tooltip.TRANSITION_DURATION) :
          complete()

        this.hoverState = null

        return this
      }

      Tooltip.prototype.fixTitle = function () {
        var $e = this.$element
        if ($e.attr('title') || typeof $e.attr('data-original-title') != 'string') {
          $e.attr('data-original-title', $e.attr('title') || '').attr('title', '')
        }
      }

      Tooltip.prototype.hasContent = function () {
        return this.getTitle()
      }

      Tooltip.prototype.getPosition = function ($element) {
        $element   = $element || this.$element

        var el     = $element[0]
        var isBody = el.tagName == 'BODY'

        var elRect    = el.getBoundingClientRect()
        if (elRect.width == null) {
          // width and height are missing in IE8, so compute them manually; see https://github.com/twbs/bootstrap/issues/14093
          elRect = $.extend({}, elRect, { width: elRect.right - elRect.left, height: elRect.bottom - elRect.top })
        }
        var elOffset  = isBody ? { top: 0, left: 0 } : $element.offset()
        var scroll    = { scroll: isBody ? document.documentElement.scrollTop || document.body.scrollTop : $element.scrollTop() }
        var outerDims = isBody ? { width: $(window).width(), height: $(window).height() } : null

        return $.extend({}, elRect, scroll, outerDims, elOffset)
      }

      Tooltip.prototype.getCalculatedOffset = function (placement, pos, actualWidth, actualHeight) {
        return placement == 'bottom' ? { top: pos.top + pos.height,   left: pos.left + pos.width / 2 - actualWidth / 2 } :
               placement == 'top'    ? { top: pos.top - actualHeight, left: pos.left + pos.width / 2 - actualWidth / 2 } :
               placement == 'left'   ? { top: pos.top + pos.height / 2 - actualHeight / 2, left: pos.left - actualWidth } :
            /* placement == 'right' */ { top: pos.top + pos.height / 2 - actualHeight / 2, left: pos.left + pos.width }

      }

      Tooltip.prototype.getViewportAdjustedDelta = function (placement, pos, actualWidth, actualHeight) {
        var delta = { top: 0, left: 0 }
        if (!this.$viewport) return delta

        var viewportPadding = this.options.viewport && this.options.viewport.padding || 0
        var viewportDimensions = this.getPosition(this.$viewport)

        if (/right|left/.test(placement)) {
          var topEdgeOffset    = pos.top - viewportPadding - viewportDimensions.scroll
          var bottomEdgeOffset = pos.top + viewportPadding - viewportDimensions.scroll + actualHeight
          if (topEdgeOffset < viewportDimensions.top) { // top overflow
            delta.top = viewportDimensions.top - topEdgeOffset
          } else if (bottomEdgeOffset > viewportDimensions.top + viewportDimensions.height) { // bottom overflow
            delta.top = viewportDimensions.top + viewportDimensions.height - bottomEdgeOffset
          }
        } else {
          var leftEdgeOffset  = pos.left - viewportPadding
          var rightEdgeOffset = pos.left + viewportPadding + actualWidth
          if (leftEdgeOffset < viewportDimensions.left) { // left overflow
            delta.left = viewportDimensions.left - leftEdgeOffset
          } else if (rightEdgeOffset > viewportDimensions.right) { // right overflow
            delta.left = viewportDimensions.left + viewportDimensions.width - rightEdgeOffset
          }
        }

        return delta
      }

      Tooltip.prototype.getTitle = function () {
        var title
        var $e = this.$element
        var o  = this.options

        title = $e.attr('data-original-title')
          || (typeof o.title == 'function' ? o.title.call($e[0]) :  o.title)

        return title
      }

      Tooltip.prototype.getUID = function (prefix) {
        do prefix += ~~(Math.random() * 1000000)
        while (document.getElementById(prefix))
        return prefix
      }

      Tooltip.prototype.tip = function () {
        if (!this.$tip) {
          this.$tip = $(this.options.template)
          if (this.$tip.length != 1) {
            throw new Error(this.type + ' `template` option must consist of exactly 1 top-level element!')
          }
        }
        return this.$tip
      }

      Tooltip.prototype.arrow = function () {
        return (this.$arrow = this.$arrow || this.tip().find('.tooltip-arrow'))
      }

      Tooltip.prototype.enable = function () {
        this.enabled = true
      }

      Tooltip.prototype.disable = function () {
        this.enabled = false
      }

      Tooltip.prototype.toggleEnabled = function () {
        this.enabled = !this.enabled
      }

      Tooltip.prototype.toggle = function (e) {
        var self = this
        if (e) {
          self = $(e.currentTarget).data('bs.' + this.type)
          if (!self) {
            self = new this.constructor(e.currentTarget, this.getDelegateOptions())
            $(e.currentTarget).data('bs.' + this.type, self)
          }
        }

        if (e) {
          self.inState.click = !self.inState.click
          if (self.isInStateTrue()) self.enter(self)
          else self.leave(self)
        } else {
          self.tip().hasClass('in') ? self.leave(self) : self.enter(self)
        }
      }

      Tooltip.prototype.destroy = function () {
        var that = this
        clearTimeout(this.timeout)
        this.hide(function () {
          that.$element.off('.' + that.type).removeData('bs.' + that.type)
          if (that.$tip) {
            that.$tip.detach()
          }
          that.$tip = null
          that.$arrow = null
          that.$viewport = null
        })
      }


      // TOOLTIP PLUGIN DEFINITION
      // =========================

      function Plugin(option) {
        return this.each(function () {
          var $this   = $(this)
          var data    = $this.data('bs.tooltip')
          var options = typeof option == 'object' && option

          if (!data && /destroy|hide/.test(option)) return
          if (!data) $this.data('bs.tooltip', (data = new Tooltip(this, options)))
          if (typeof option == 'string') data[option]()
        })
      }

      var old = $.fn.tooltip

      $.fn.tooltip             = Plugin
      $.fn.tooltip.Constructor = Tooltip


      // TOOLTIP NO CONFLICT
      // ===================

      $.fn.tooltip.noConflict = function () {
        $.fn.tooltip = old
        return this
      }

    }(jQuery);


    /* ========================================================================
     * Bootstrap: popover.js v3.3.5
     * http://getbootstrap.com/javascript/#popovers
     * ========================================================================
     * Copyright 2011-2015 Twitter, Inc.
     * Licensed under MIT (https://github.com/twbs/bootstrap/blob/master/LICENSE)
     * ======================================================================== */


    +function ($) {
      'use strict';

      // POPOVER PUBLIC CLASS DEFINITION
      // ===============================

      var Popover = function (element, options) {
        this.init('popover', element, options)
      }

      if (!$.fn.tooltip) throw new Error('Popover requires tooltip.js')

      Popover.VERSION  = '3.3.5'

      Popover.DEFAULTS = $.extend({}, $.fn.tooltip.Constructor.DEFAULTS, {
        placement: 'right',
        trigger: 'click',
        content: '',
        template: '<div class="popover" role="tooltip"><div class="arrow"></div><h3 class="popover-title"></h3><div class="popover-content"></div></div>'
      })


      // NOTE: POPOVER EXTENDS tooltip.js
      // ================================

      Popover.prototype = $.extend({}, $.fn.tooltip.Constructor.prototype)

      Popover.prototype.constructor = Popover

      Popover.prototype.getDefaults = function () {
        return Popover.DEFAULTS
      }

      Popover.prototype.setContent = function () {
        var $tip    = this.tip()
        var title   = this.getTitle()
        var content = this.getContent()

        $tip.find('.popover-title')[this.options.html ? 'html' : 'text'](title)
        $tip.find('.popover-content').children().detach().end()[ // we use append for html objects to maintain js events
          this.options.html ? (typeof content == 'string' ? 'html' : 'append') : 'text'
        ](content)

        $tip.removeClass('fade top bottom left right in')

        // IE8 doesn't accept hiding via the `:empty` pseudo selector, we have to do
        // this manually by checking the contents.
        if (!$tip.find('.popover-title').html()) $tip.find('.popover-title').hide()
      }

      Popover.prototype.hasContent = function () {
        return this.getTitle() || this.getContent()
      }

      Popover.prototype.getContent = function () {
        var $e = this.$element
        var o  = this.options

        return $e.attr('data-content')
          || (typeof o.content == 'function' ?
                o.content.call($e[0]) :
                o.content)
      }

      Popover.prototype.arrow = function () {
        return (this.$arrow = this.$arrow || this.tip().find('.arrow'))
      }


      // POPOVER PLUGIN DEFINITION
      // =========================

      function Plugin(option) {
        return this.each(function () {
          var $this   = $(this)
          var data    = $this.data('bs.popover')
          var options = typeof option == 'object' && option

          if (!data && /destroy|hide/.test(option)) return
          if (!data) $this.data('bs.popover', (data = new Popover(this, options)))
          if (typeof option == 'string') data[option]()
        })
      }

      var old = $.fn.popover

      $.fn.popover             = Plugin
      $.fn.popover.Constructor = Popover


      // POPOVER NO CONFLICT
      // ===================

      $.fn.popover.noConflict = function () {
        $.fn.popover = old
        return this
      }

    }(jQuery);
}
function chart_title(args) {
  'use strict';

  var svg = mg_get_svg_child_of(args.target);

  // remove the current title, and its associated event listeners, if it exists
  if (args.show_tooltips && args.description) {
    $('.mg-header').remove();
  } else {
    mg_remove_element(svg, '.mg-header');
  }

  // add the title
  if (args.target && args.title) {
    var chartTitle = svg.insert('text')
      .attr('class', 'mg-header')
      .attr('x', (args.width + args.left - args.right) / 2)
      .attr('y', args.title_y_position)
      .attr('text-anchor', 'middle')
      .attr('dy', '0.55em');

      // show the title
      chartTitle.append('tspan')
        .attr('class', 'mg-chart-title')
        .text(args.title);

      // show and activate the description icon if we have a description
      if (args.show_tooltips && args.description) {
        chartTitle.append('tspan')
          .attr('class', 'mg-chart-description')
          .attr('dx', '0.3em')
          .text('\uf059');

        // now that the title is an svg text element, we'll have to trigger
        // mouseenter, mouseleave events manually for the popover to work properly
        $(chartTitle.node()).popover({
          html: true,
          animation: false,
          placement: 'top',
          content: args.description,
          container: args.target,
          trigger: 'manual',
          template: '<div class="popover mg-popover"><div class="arrow"></div><div class="popover-inner"><h3 class="popover-title"></h3><div class="popover-content"><p></p></div></div></div>'
        }).on('mouseenter', function() {
          d3.selectAll(args.target)
            .selectAll('.mg-popover')
              .remove();

          $(this).popover('show');
          $(args.target).select('.popover')
            .on('mouseleave', function () {
              $chartTitle.popover('hide');
            });
          }).on('mouseleave', function () {
            setTimeout(function () {
              if (!$('.popover:hover').length) {
                $chartTitle.popover('hide');
            }
          }, 120);
        });
      }

      chartTitle = null;
  }

  if (args.error) {
    error(args);
  }
}

MG.chart_title = chart_title;

function y_rug (args) {
  'use strict';
  args.rug_buffer_size = args.chart_type === 'point'
    ? args.buffer / 2
    : args.buffer * 2 / 3;

  var rug = mg_make_rug(args, 'mg-y-rug');

  rug.attr('x1', args.left + 1)
    .attr('x2', args.left + args.rug_buffer_size)
    .attr('y1', args.scalefns.yf)
    .attr('y2', args.scalefns.yf);

  mg_add_color_accessor_to_rug(rug, args, 'mg-y-rug-mono');
}

MG.y_rug = y_rug;

function mg_change_y_extents_for_bars (args, my) {
  if (args.chart_type === 'bar') {
    my.min = 0;
    my.max = d3.max(args.data[0], function (d) {
      var trio = [];
      trio.push(d[args.y_accessor]);

      if (args.baseline_accessor !== null) {
        trio.push(d[args.baseline_accessor]);
      }

      if (args.predictor_accessor !== null) {
        trio.push(d[args.predictor_accessor]);
      }

      return Math.max.apply(null, trio);
    });
  }
  return my;
}

function mg_compute_yax_format (args) {
  var yax_format = args.yax_format;
  if (!yax_format) {
    if (args.format === 'count') {
      // increase decimals if we have small values, useful for realtime data
      if (args.processed.max_y < 0.0001) {
        args.decimals = 6;
      } else if (args.processed.max_y < 0.1) {
        args.decimals = 4;
      }

      yax_format = function (f) {
        if (f < 1.0) {
          // Don't scale tiny values.
          return args.yax_units + d3.round(f, args.decimals);
        } else {
          var pf = d3.formatPrefix(f);
          return args.yax_units + pf.scale(f) + pf.symbol;
        }
      };
    } else { // percentage
      yax_format = function (d_) {
        var n = d3.format('2p');
        return n(d_);
      };
    }
  }
  return yax_format;
}

function set_min_max_y (args) {
  // flatten data
  // remove weird data, if log.
  var data = mg_flatten_array(args.data);
  if (args.y_scale_type === 'log') data = data.filter(function (d) { return d[args.y_accessor] > 0; });
  if (args.baselines) { data = data.concat(args.baselines); }

  var extents = d3.extent(data, function (d) { return d[args.y_accessor]; });

  var my = {};
  my.min = extents[0];
  my.max = extents[1];
  // the default case is for the y-axis to start at 0, unless we explicitly want it
  // to start at an arbitrary number or from the data's minimum value
  if (my.min >= 0 && !args.min_y && !args.min_y_from_data) {
    my.min = 0;
  }

  mg_change_y_extents_for_bars(args, my);
  my.min = (args.min_y !== null)
    ? args.min_y
    : my.min;

  my.max = (args.max_y !== null)
    ? args.max_y
    : (my.max < 0)
      ? my.max + (my.max - my.max * args.inflator)
      : my.max * args.inflator;

  if (args.y_scale_type !== 'log' && my.min < 0) {
    my.min = my.min - (my.min - my.min * args.inflator);
  }

  if (!args.min_y && args.min_y_from_data) {
    my.min = my.min / args.inflator;
  }
  args.processed.min_y = my.min;
  args.processed.max_y = my.max;
}

function mg_y_domain_range (args, scale) {
  scale.domain([args.processed.min_y, args.processed.max_y])
    .range([mg_get_plot_bottom(args), args.top]);
  return scale;
}

function mg_define_y_scales (args) {
  var scale = args.y_scale_type === 'log' ? d3.scale.log() : d3.scale.linear();
  if (args.y_scale_type === 'log') {
    if (args.chart_type === 'histogram') {
      // log histogram plots should start just below 1
      // so that bins with single counts are visible
      args.processed.min_y = 0.2;
    } else {
      if (args.processed.min_y <= 0) {
        args.processed.min_y = 1;
      }
    }
  }
  args.scales.Y = mg_y_domain_range(args, scale);
  args.scales.Y.clamp(args.y_scale_type === 'log');

  // used for ticks and such, and designed to be paired with log or linear
  args.scales.Y_axis = mg_y_domain_range(args, d3.scale.linear());
}

function mg_add_y_label (g, args) {
  if (args.y_label) {
    g.append('text')
      .attr('class', 'label')
      .attr('x', function () {
        return -1 * (mg_get_plot_top(args) +
        ((mg_get_plot_bottom(args)) - (mg_get_plot_top(args))) / 2);
      })
      .attr('y', function () {
        return args.left / 2;
      })
      .attr('dy', '0.4em')
      .attr('text-anchor', 'middle')
      .text(function (d) {
        return args.y_label;
      })
      .attr('transform', function (d) {
        return 'rotate(-90)';
      });
  }
}

function mg_process_scale_ticks (args) {
  var scale_ticks = args.scales.Y.ticks(args.yax_count);

  function log10 (val) {
    if (val === 1000) {
      return 3;
    }
    if (val === 1000000) {
      return 7;
    }
    return Math.log(val) / Math.LN10;
  }

  if (args.y_scale_type === 'log') {
    // get out only whole logs
    scale_ticks = scale_ticks.filter(function (d) {
      return Math.abs(log10(d)) % 1 < 1e-6 || Math.abs(log10(d)) % 1 > 1 - 1e-6;
    });
  }

  // filter out fraction ticks if our data is ints and if ymax > number of generated ticks
  var number_of_ticks = args.scales.Y.ticks(args.yax_count).length;

  // is our data object all ints?
  var data_is_int = true;
  args.data.forEach(function (d, i) {
    d.forEach(function (d, i) {
      if (d[args.y_accessor] % 1 !== 0) {
        data_is_int = false;
        return false;
      }
    });
  });

  if (data_is_int && number_of_ticks > args.processed.max_y && args.format === 'count') {
    // remove non-integer ticks
    scale_ticks = scale_ticks.filter(function (d) {
      return d % 1 === 0;
    });
  }
  args.processed.y_ticks = scale_ticks;
}

function mg_add_y_axis_rim (g, args) {
  var tick_length = args.processed.y_ticks.length;
  if (!args.x_extended_ticks && !args.y_extended_ticks && tick_length) {
    var y1scale, y2scale;

    if (args.axes_not_compact && args.chart_type !== 'bar') {
      y1scale = args.height - args.bottom;
      y2scale = args.top;
    } else if (tick_length) {
      y1scale = args.scales.Y(args.processed.y_ticks[0]).toFixed(2);
      y2scale = args.scales.Y(args.processed.y_ticks[tick_length - 1]).toFixed(2);
    } else {
      y1scale = 0;
      y2scale = 0;
    }

    g.append('line')
      .attr('x1', args.left)
      .attr('x2', args.left)
      .attr('y1', y1scale)
      .attr('y2', y2scale);
  }
}

function mg_add_y_axis_tick_lines (g, args) {
  g.selectAll('.mg-yax-ticks')
    .data(args.processed.y_ticks).enter()
    .append('line')
    .classed('mg-extended-y-ticks', args.y_extended_ticks)
    .attr('x1', args.left)
    .attr('x2', function () {
      return (args.y_extended_ticks)
        ? args.width - args.right
        : args.left - args.yax_tick_length;
    })
    .attr('y1', function (d) { return args.scales.Y(d).toFixed(2); })
    .attr('y2', function (d) { return args.scales.Y(d).toFixed(2); });
}

function mg_add_y_axis_tick_labels (g, args) {
  var yax_format = mg_compute_yax_format(args);
  g.selectAll('.mg-yax-labels')
    .data(args.processed.y_ticks).enter()
    .append('text')
    .attr('x', args.left - args.yax_tick_length * 3 / 2)
    .attr('dx', -3)
    .attr('y', function (d) {
      return args.scales.Y(d).toFixed(2);
    })
    .attr('dy', '.35em')
    .attr('text-anchor', 'end')
    .text(function (d) {
      var o = yax_format(d);
      return o;
    });
}

function y_axis (args) {
  if (!args.processed) {
    args.processed = {};
  }

  var svg = mg_get_svg_child_of(args.target);

  set_min_max_y(args);
  MG.call_hook('y_axis.process_min_max', args, args.processed.min_y, args.processed.max_y);

  mg_define_y_scales(args);
  mg_add_scale_function(args, 'yf', 'Y', args.y_accessor);

  mg_selectAll_and_remove(svg, '.mg-y-axis');

  if (!args.y_axis) { return this; }

  var g = mg_add_g(svg, 'mg-y-axis');
  mg_add_y_label(g, args);
  mg_process_scale_ticks(args);
  mg_add_y_axis_rim(g, args);
  mg_add_y_axis_tick_lines(g, args);
  mg_add_y_axis_tick_labels(g, args);

  if (args.y_rug) { y_rug(args); }

  return this;
}

MG.y_axis = y_axis;

function mg_add_categorical_labels (args) {
  var svg = mg_get_svg_child_of(args.target);
  mg_selectAll_and_remove(svg, '.mg-y-axis');
  var g = mg_add_g(svg, 'mg-y-axis');

  var labels = g.selectAll('text').data(args.categorical_variables).enter().append('svg:text')
    .attr('x', args.left)
    .attr('y', function (d) {
      return args.scales.Y(d) + args.scales.Y.rangeBand() / 2 + (args.buffer) * args.outer_padding_percentage;
    })
    .attr('dy', '.35em')
    .attr('text-anchor', 'end')
    .text(String);

  mg_rotate_labels(labels, args.rotate_y_labels);
// if (args.rotate_y_labels) {
//     labels.attr({
//         dy: 0,
//         transform: function() {
//             var elem = d3.select(this);
//             return 'rotate('+args.rotate_y_labels+' '+elem.attr('x')+','+elem.attr('y')+')';
//         }
//     });
// }
}

function y_axis_categorical (args) {
  mg_add_categorical_scale(args, 'Y', args.categorical_variables, mg_get_plot_bottom(args), args.top, args.padding_percentage, args.outer_padding_percentage);
  mg_add_scale_function(args, 'yf', 'Y', args.y_accessor);
  if (!args.y_axis) { return this; }
  mg_add_categorical_labels(args);

  return this;
}

MG.y_axis_categorical = y_axis_categorical;

function x_rug (args) {
  'use strict';
  args.rug_buffer_size = args.chart_type === 'point'
    ? args.buffer / 2
    : args.buffer;
  var rug = mg_make_rug(args, 'mg-x-rug');
  rug.attr('x1', args.scalefns.xf)
    .attr('x2', args.scalefns.xf)
    .attr('y1', args.height - args.bottom - args.rug_buffer_size)
    .attr('y2', args.height - args.bottom);
  mg_add_color_accessor_to_rug(rug, args, 'mg-x-rug-mono');
}

MG.x_rug = x_rug;

function mg_add_processed_object (args) {
  if (!args.processed) {
    args.processed = {};
  }
}

function mg_define_x_scale (args) {
  mg_add_scale_function(args, 'xf', 'X', args.x_accessor);
  mg_find_min_max_x(args);

  var time_scale = (args.utc_time)
    ? d3.time.scale.utc()
    : d3.time.scale();

  args.scales.X = (args.time_series)
    ? time_scale
    : d3.scale.linear();

  args.scales.X
    .domain([args.processed.min_x, args.processed.max_x])
    .range([mg_get_plot_left(args), mg_get_plot_right(args) - args.additional_buffer]);
}

function x_axis (args) {
  'use strict';

  var svg = mg_get_svg_child_of(args.target);
  mg_add_processed_object(args);
  mg_define_x_scale(args);

  if (args.chart_type === 'point') {
    mg_point_add_color_scale(args);
    mg_point_add_size_scale(args);
  }
  mg_selectAll_and_remove(svg, '.mg-x-axis');

  if (!args.x_axis) { return this; }
  var g = mg_add_g(svg, 'mg-x-axis');

  if (args.x_label) { mg_add_x_label(g, args); }

  mg_add_x_ticks(g, args);
  mg_add_x_tick_labels(g, args);

  if (args.x_rug) { x_rug(args); }

  return this;
}

MG.x_axis = x_axis;

function x_axis_categorical (args) {
  var svg = mg_get_svg_child_of(args.target);
  var additional_buffer = 0;

  if (args.chart_type === 'bar') { additional_buffer = args.buffer + 5; }

  mg_add_categorical_scale(args, 'X', args.categorical_variables.reverse(), args.left, mg_get_plot_right(args) - additional_buffer);
  mg_add_scale_function(args, 'xf', 'X', args.x_accessor);
  mg_selectAll_and_remove(svg, '.mg-x-axis');

  var g = mg_add_g(svg, 'mg-x-axis');

  if (!args.x_axis) { return this; }

  mg_add_x_axis_categorical_labels(g, args, additional_buffer);
  return this;
}

function mg_add_x_axis_categorical_labels (g, args, additional_buffer) {
  var labels = g.selectAll('text').data(args.categorical_variables).enter().append('svg:text');
  labels.attr('x', function (d) {
    return args.scales.X(d) + args.scales.X.rangeBand() / 2
    + (args.buffer) * args.outer_padding_percentage + (additional_buffer / 2);
  })
    .attr('y', mg_get_plot_bottom(args))
    .attr('dy', '.35em')
    .attr('text-anchor', 'middle')
    .text(String);

  if (args.truncate_x_labels) {
    labels.each(function (d, idx) {
      var elem = this,
        width = args.scales.X.rangeBand();
      truncate_text(elem, d, width);
    });
  }
  mg_rotate_labels(labels, args.rotate_x_labels);
}

MG.x_axis_categorical = x_axis_categorical;

function mg_point_add_color_scale (args) {
  var color_domain, color_range;

  if (args.color_accessor !== null) {
    color_domain = mg_get_color_domain(args);
    color_range = mg_get_color_range(args);

    if (args.color_type === 'number') {
      args.scales.color = d3.scale.linear()
        .domain(color_domain)
        .range(color_range)
        .clamp(true);
    } else {
      args.scales.color = args.color_range !== null
        ? d3.scale.ordinal().range(color_range)
        : (color_domain.length > 10
          ? d3.scale.category20() : d3.scale.category10());

      args.scales.color.domain(color_domain);
    }
    mg_add_scale_function(args, 'color', 'color', args.color_accessor);
  }
}

function mg_get_color_domain (args) {
  var color_domain;
  if (args.color_domain === null) {
    if (args.color_type === 'number') {
      color_domain = d3.extent(args.data[0],function(d){return d[args.color_accessor]});
    }
    else if (args.color_type === 'category') {
      color_domain = d3.set(args.data[0]
        .map(function (d) { return d[args.color_accessor]; }))
        .values();

      color_domain.sort();
    }
  } else {
    color_domain = args.color_domain;
  }
  return color_domain;
}

function mg_get_color_range (args) {
  var color_range;
  if (args.color_range === null) {
    if (args.color_type === 'number') {
      color_range = ['blue', 'red'];
    } else {
      color_range = null;
    }
  } else {
    color_range = args.color_range;
  }
  return color_range;
}

function mg_point_add_size_scale (args) {
  var min_size, max_size, size_domain, size_range;
  if (args.size_accessor !== null) {
    size_domain = mg_get_size_domain(args);
    size_range = mg_get_size_range(args);

    args.scales.size = d3.scale.linear()
      .domain(size_domain)
      .range(size_range)
      .clamp(true);

    mg_add_scale_function(args, 'size', 'size', args.size_accessor);
  }
}

function mg_get_size_domain (args) {
  return args.size_domain === null ? 
        d3.extent(args.data[0], function(d){return d[args.size_accessor]}) : 
        args.size_domain;
}

function mg_get_size_range (args) {
  var size_range;
  if (args.size_range === null) {
    size_range = [1, 5]; // args.size_domain;
  } else {
    size_range = args.size_range;
  }
  return size_range;
}

function mg_add_x_label (g, args) {
  g.append('text')
    .attr('class', 'label')
    .attr('x', function () {
      return (args.left + args.width - args.right) / 2;
    })
    .attr('y', (args.height - args.bottom / 2).toFixed(2))
    .attr('dy', '.50em')
    .attr('text-anchor', 'middle')
    .text(function (d) {
      return args.x_label;
    });
}

function mg_default_bar_xax_format (args) {
  return function (f) {
    if (f < 1.0) {
      // don't scale tiny values
      return args.xax_units + d3.round(f, args.decimals);
    } else {
      var pf = d3.formatPrefix(f);
      return args.xax_units + pf.scale(f) + pf.symbol;
    }
  };
}

function mg_get_time_frame (diff) {
  // diff should be (max_x - min_x) / 1000, in other words, the difference in seconds.
  var time_frame;
  if (mg_milisec_diff(diff)) {
    time_frame = 'millis';
  } else if ( mg_sec_diff(diff)) {
    time_frame = 'seconds';
  } else if (mg_day_diff(diff)) {
    time_frame = 'less-than-a-day';
  } else if (mg_four_days(diff)) {
    time_frame = 'four-days';
  } else if (mg_many_days(diff)) { /// a handful of months?
    time_frame = 'many-days';
  } else if (mg_many_months(diff)) {
    time_frame = 'many-months';
  } else if (mg_years(diff)) {
    time_frame = 'years';
  }else {
    time_frame = 'default';
  }
  return time_frame;
}

function mg_milisec_diff       (diff) { return diff < 10}
function mg_sec_diff           (diff) { return diff < 60}
function mg_day_diff           (diff) { return diff / (60 * 60) <= 24 }
function mg_four_days          (diff) { return diff / (60 * 60) <= 24 * 4 }
function mg_many_days          (diff) { return diff / (60 * 60 * 24) <= 93}
function mg_many_months        (diff) { return diff / (60*60*24) < 365*2}
function mg_years              (diff) { return diff / (60*60*24) >=365*2}

function mg_get_time_format (utc, diff) {
  var main_time_format;
         if ( mg_milisec_diff(diff) ) {
    main_time_format = MG.time_format(utc, '%M:%S.%L');
  } else if ( mg_sec_diff(diff) ) {
    main_time_format = MG.time_format(utc, '%M:%S');

  } else if ( mg_day_diff(diff) ) {
    main_time_format = MG.time_format(utc, '%H:%M');

  } else if ( mg_four_days(diff) ) {
    main_time_format = MG.time_format(utc, '%H:%M');

  } else if ( mg_many_days(diff) ) {
    main_time_format = MG.time_format(utc, '%b %d');

  } else if ( mg_many_months(diff) ) {
    main_time_format = MG.time_format(utc, '%b');
  } else {
    main_time_format = MG.time_format(utc, '%Y');

  }
  return main_time_format;
}

function mg_process_time_format (args) {
  var diff;
  var main_time_format;
  var time_frame;

  if (args.time_series) {
    diff = (args.processed.max_x - args.processed.min_x) / 1000;
    time_frame = mg_get_time_frame(diff);
    main_time_format = mg_get_time_format(args.utc_time, diff);
  }

  args.processed.main_x_time_format = main_time_format;
  args.processed.x_time_frame = time_frame;
}

function mg_default_xax_format (args) {
  if (args.xax_format) {
    return args.xax_format;
  }
  var data = args.processed.original_data || args.data;
  var test_point = mg_flatten_array(data)[0][args.processed.original_x_accessor || args.x_accessor];
  return function (d) {
    mg_process_time_format(args);
    var pf = d3.formatPrefix(d);
    if (test_point instanceof Date) {
      return args.processed.main_x_time_format(new Date(d));
    } else if (typeof test_point === 'number') {
      if (d < 1.0) {
        // don't scale tiny values
        return args.xax_units + d3.round(d, args.decimals);
      } else {
        pf = d3.formatPrefix(d);
        return args.xax_units + pf.scale(d) + pf.symbol;
      }
    } else {
      return d;
    }
  };
}

function mg_add_x_ticks (g, args) {
  if (args.chart_type !== 'bar' && !args.y_extended_ticks) {
    mg_add_x_axis_rim(args, g);
    mg_add_x_axis_tick_lines(args, g);
  }

}

function mg_add_x_axis_rim (args, g) {
  var last_i = args.scales.X.ticks(args.xax_count).length - 1;
  if (!args.x_extended_ticks) {
    g.append('line')
      .attr('x1', function () {
        if (args.xax_count === 0) {
          return mg_get_plot_left(args);
        } else if (args.axes_not_compact && args.chart_type !== 'bar') {
          return args.left;
        } else {
          return (args.scales.X(args.scales.X.ticks(args.xax_count)[0])).toFixed(2);
        }
      })
      .attr('x2', function () {
        if (args.xax_count === 0 || (args.axes_not_compact && args.chart_type !== 'bar')) {
          return mg_get_plot_right(args);
        } else {
          return args.scales.X(args.scales.X.ticks(args.xax_count)[last_i]).toFixed(2);
        }
      })
      .attr('y1', args.height - args.bottom)
      .attr('y2', args.height - args.bottom);
  }
}

function mg_add_x_axis_tick_lines (args, g) {
  var ticks = args.scales.X.ticks(args.xax_count);
  g.selectAll('.mg-xax-ticks')
    .data(ticks).enter()
    .append('line')
    .attr('x1', function (d) { return args.scales.X(d).toFixed(2); })
    .attr('x2', function (d) { return args.scales.X(d).toFixed(2); })
    .attr('y1', args.height - args.bottom)
    .attr('y2', function () {
      return (args.x_extended_ticks)
        ? args.top
        : args.height - args.bottom + args.xax_tick_length;
    })
    .attr('class', function () {
      if (args.x_extended_ticks) {
        return 'mg-extended-x-ticks';
      }
    })
    .classed('mg-xax-ticks', true);
}

function mg_add_x_tick_labels (g, args) {
  mg_add_primary_x_axis_label(args, g);
  mg_add_secondary_x_axis_label(args, g);

}

function mg_add_primary_x_axis_label (args, g) {
  var ticks = args.scales.X.ticks(args.xax_count);
  var labels = g.selectAll('.mg-xax-labels')
    .data(ticks).enter()
    .append('text')
    .attr('x', function (d) { return args.scales.X(d).toFixed(2); })
    .attr('y', (args.height - args.bottom + args.xax_tick_length * 7 / 3).toFixed(2))
    .attr('dy', '.50em')
    .attr('text-anchor', 'middle');

  if (args.time_series && args.european_clock) {
    labels.append('tspan').classed('mg-european-hours', true).text(function (_d, i) {
      var d = new Date(_d);
      if (i === 0) return d3.time.format('%H')(d);
      else return '';
    });
    labels.append('tspan').classed('mg-european-minutes-seconds', true).text(function (_d, i) {
      var d = new Date(_d);
      return ':' + args.processed.xax_format(d);
    });
  } else {
    labels.text(function (d) {
      return args.xax_units + args.processed.xax_format(d);
    });
  }
  // CHECK TO SEE IF OVERLAP for labels. If so,
  // remove half of them. This is a dirty hack.
  // We will need to figure out a more principled way of doing this.
  if (mg_elements_are_overlapping(labels)) {
    labels.filter(function(d,i) {
      return (i+1) % 2 == 0;
    }).remove();
    var svg = mg_get_svg_child_of(args.target);
    var ticks = svg.selectAll('.mg-xax-ticks').filter(function(d,i){return (i+1) % 2 == 0;})
      .remove();
  }
}

function mg_add_secondary_x_axis_label (args, g) {
  if (args.time_series && (args.show_years || args.show_secondary_x_label)) {
    var tf = mg_get_yformat_and_secondary_time_function(args);
    mg_add_secondary_x_axis_elements(args, g, tf.timeframe, tf.yformat, tf.secondary);
  }
}

function mg_get_yformat_and_secondary_time_function (args) {
  var tf = {};
  tf.timeframe = args.processed.x_time_frame;
  switch (tf.timeframe) {
    case 'millis':
    case 'seconds':
      tf.secondary = d3.time.days;
      if (args.european_clock) tf.yformat = MG.time_format(args.utc_time, '%b %d');
      else tf.yformat = MG.time_format(args.utc_time, '%I %p');
      break;
    case 'less-than-a-day':
      tf.secondary = d3.time.days;
      tf.yformat = MG.time_format(args.utc_time, '%b %d');
      break;
    case 'four-days':
      tf.secondary = d3.time.days;
      tf.yformat = MG.time_format(args.utc_time, '%b %d');
      break;
    case 'many-days':
        tf.secondary = d3.time.years;
        tf.yformat = MG.time_format(args.utc_time, '%Y');  
    case 'many-months':
        tf.secondary = d3.time.years;
        tf.yformat = MG.time_format(args.utc_time, '%b');
    default:
      tf.secondary = d3.time.years;
      tf.yformat = MG.time_format(args.utc_time, '%Y');
  }
  return tf;
}

function mg_add_secondary_x_axis_elements (args, g, time_frame, yformat, secondary_function) {
  var years = secondary_function(args.processed.min_x, args.processed.max_x);
  if (years.length === 0) {
    var first_tick = args.scales.X.ticks(args.xax_count)[0];
    years = [first_tick];
  }

  var yg = mg_add_g(g, 'mg-year-marker');
  if (time_frame === 'default' && args.show_year_markers) {
    mg_add_year_marker_line(args, yg, years, yformat);
  }
  if (time_frame != 'years') mg_add_year_marker_text(args, yg, years, yformat);
}

function mg_add_year_marker_line (args, g, years, yformat) {
  g.selectAll('.mg-year-marker')
    .data(years).enter()
    .append('line')
    .attr('x1', function (d) { return args.scales.X(d).toFixed(2); })
    .attr('x2', function (d) { return args.scales.X(d).toFixed(2); })
    .attr('y1', mg_get_top(args))
    .attr('y2', mg_get_bottom(args));
}

function mg_add_year_marker_text (args, g, years, yformat) {
  g.selectAll('.mg-year-marker')
    .data(years).enter()
    .append('text')
    .attr('x', function (d, i) {
      return args.scales.X(d).toFixed(2);
    })
    .attr('y', function () {
      var xAxisTextElement = d3.select(args.target)
        .select('.mg-x-axis text').node().getBoundingClientRect();
      return (mg_get_bottom(args) + args.xax_tick_length * 7 / 3) + (xAxisTextElement.height * 0.8);
    })
    .attr('dy', '.50em')
    .attr('text-anchor', 'middle')
    .text(function (d) {
      return yformat(new Date(d));
    });
}

function mg_min_max_x_for_nonbars (mx, args, data) {
  var extent_x = d3.extent(data, function (d) { return d[args.x_accessor]; });
  mx.min = extent_x[0];
  mx.max = extent_x[1];
}

function mg_min_max_x_for_bars (mx, args, data) {
  mx.min = 0;
  mx.max = d3.max(data, function (d) {
    var trio = [
      d[args.x_accessor],
      (d[args.baseline_accessor]) ? d[args.baseline_accessor] : 0,
      (d[args.predictor_accessor]) ? d[args.predictor_accessor] : 0
    ];
    return Math.max.apply(null, trio);
  });
}

function mg_min_max_x_for_dates (mx) {
  var yesterday = MG.clone(mx.min).setDate(mx.min.getDate() - 1);
  var tomorrow = MG.clone(mx.min).setDate(mx.min.getDate() + 1);
  mx.min = yesterday;
  mx.max = tomorrow;
}

function mg_min_max_x_for_numbers (mx) {
  // this seems silly. I envision a problem with something this simplistic.
  mx.min = mx.min - 1;
  mx.max = mx.max + 1;
}

function mg_min_max_x_for_strings (mx) {
  // ok. Not sure who wrote this, but this seems also pretty silly. We 
  // should not be allowing strings here to be coerced into numbers. Veto.
  mx.min = Number(mx.min) - 1;
  mx.max = Number(mx.max) + 1;
}

function mg_force_xax_count_to_be_two (args) {
  args.xax_count = 2;
}

function mg_sort_through_data_type_and_set_x_min_max_accordingly (mx, args, data) {
  if (args.chart_type === 'line' || args.chart_type === 'point' || args.chart_type === 'histogram') {
    mg_min_max_x_for_nonbars(mx, args, data);

  } else if (args.chart_type === 'bar') {
    mg_min_max_x_for_bars(mx, args, data);
  }
  // if data set is of length 1, expand the range so that we can build the x-axis
  if (mx.min === mx.max && !(args.min_x && args.max_x)) {
    if (mx.min instanceof Date) {
      mg_min_max_x_for_dates(mx);
    } else if (typeof min_x === 'number') {
      mg_min_max_x_for_numbers(mx);
    } else if (typeof min_x === 'string') {
      mg_min_max_x_for_strings(mx);
    }
    // force xax_count to be 2
    mg_force_xax_count_to_be_two(args);
  }
}

function mg_find_min_max_x_from_data (args) {
  var all_data = mg_flatten_array(args.data);
  var mx = {};
  mg_sort_through_data_type_and_set_x_min_max_accordingly(mx, args, all_data);
  mx.min = args.min_x || mx.min;
  mx.max = args.max_x || mx.max;
  args.x_axis_negative = false;
  args.processed.min_x = mx.min;
  args.processed.max_x = mx.max;
}

function mg_find_min_max_x (args) {
  mg_find_min_max_x_from_data(args);
  mg_select_xax_format(args);
  MG.call_hook('x_axis.process_min_max', args, args.processed.min_x, args.processed.max_x);
  if (!args.time_series) {
    if (args.processed.min_x < 0) {
      args.processed.min_x = args.processed.min_x - (args.processed.max_x * (args.inflator - 1));
      args.x_axis_negative = true;
    }
  }

  if (args.chart_type === 'bar') {
    args.additional_buffer = args.buffer * 5;
  } else {
    args.additional_buffer = 0;
  }
}

function mg_select_xax_format (args) {
  var c = args.chart_type;

  if (!args.processed.xax_format) {
    if (args.xax_format) {
      args.processed.xax_format = args.xax_format;
    } else {
      if (c === 'line' || c === 'point' || c === 'histogram') {
        args.processed.xax_format = mg_default_xax_format(args);
      } else if (c === 'bar') {
        args.processed.xax_format = mg_default_bar_xax_format(args);
      }
    }
  }
}

function mg_merge_args_with_defaults (args) {
  var defaults = {
    target: null,
    title: null,
    description: null
  };
  if (!args) { args = {}; }

  if (!args.processed) {
    args.processed = {};
  }

  args = merge_with_defaults(args, defaults);
  return args;
}

function mg_is_time_series (args) {
  var first_elem = mg_flatten_array(args.processed.original_data || args.data)[0];
  args.time_series = first_elem[args.processed.original_x_accessor || args.x_accessor] instanceof Date;
}

function mg_init_compute_width (args) {
  var svg_width = args.width;
  // are we setting the aspect ratio?
  if (args.full_width) {
    // get parent element
    svg_width = get_width(args.target);
  }
  args.width = svg_width;
}

function mg_init_compute_height (args) {
  var svg_height = args.height;
  if (args.full_height) {
    svg_height = get_height(args.target);
  }

  if (args.chart_type === 'bar' && svg_height === null) {
    svg_height = args.height = args.data[0].length * args.bar_height + args.top + args.bottom;
  }

  args.height = svg_height;
}

function mg_remove_svg_if_chart_type_has_changed (svg, args) {
  if ((!svg.selectAll('.mg-main-line').empty() && args.chart_type !== 'line') ||
    (!svg.selectAll('.mg-points').empty() && args.chart_type !== 'point') ||
    (!svg.selectAll('.mg-histogram').empty() && args.chart_type !== 'histogram') ||
    (!svg.selectAll('.mg-barplot').empty() && args.chart_type !== 'bar')
  ) {
    svg.remove();
  }
}

function mg_add_svg_if_it_doesnt_exist (svg, args) {
  if (mg_get_svg_child_of(args.target).empty()) {
    svg = d3.select(args.target)
      .append('svg')
      .classed('linked', args.linked)
      .attr('width', args.width)
      .attr('height', args.height);
  }
  return svg;
}

function mg_add_clip_path_for_plot_area (svg, args) {
  svg.selectAll('.mg-clip-path').remove();
  svg.append('defs')
    .attr('class', 'mg-clip-path')
    .append('clipPath')
    .attr('id', 'mg-plot-window-' + mg_target_ref(args.target))
    .append('svg:rect')
    .attr('x', args.left)
    .attr('y', args.top)
    .attr('width', args.width - args.left - args.right - args.buffer)
    .attr('height', args.height - args.top - args.bottom - args.buffer + 1);
}

function mg_adjust_width_and_height_if_changed (svg, args) {
  if (args.width !== Number(svg.attr('width'))) {
    svg.attr('width', args.width);
  }
  if (args.height !== Number(svg.attr('height'))) {
    svg.attr('height', args.height);
  }
}

function mg_set_viewbox_for_scaling (svg, args) {
  // we need to reconsider how we handle automatic scaling
  svg.attr('viewBox', '0 0 ' + args.width + ' ' + args.height);
  if (args.full_width || args.full_height) {
    svg.attr('preserveAspectRatio', 'xMinYMin meet');
  }
}

function mg_remove_missing_classes_and_text (svg) {
  // remove missing class
  svg.classed('mg-missing', false);

  // remove missing text
  svg.selectAll('.mg-missing-text').remove();
  svg.selectAll('.mg-missing-pane').remove();
}

function mg_remove_outdated_lines (svg, args) {
  // if we're updating an existing chart and we have fewer lines than
  // before, remove the outdated lines, e.g. if we had 3 lines, and we're calling
  // data_graphic() on the same target with 2 lines, remove the 3rd line

  var i = 0;
  if (svg.selectAll('.mg-main-line')[0].length >= args.data.length) {
    // now, the thing is we can't just remove, say, line3 if we have a custom
    // line-color map, instead, see which are the lines to be removed, and delete those
    if (args.custom_line_color_map.length > 0) {
      var array_full_series = function (len) {
        var arr = new Array(len);
        for (var i = 0; i < arr.length; i++) { arr[i] = i + 1; }
        return arr;
      };

      // get an array of lines ids to remove
      var lines_to_remove = arr_diff(
        array_full_series(args.max_data_size),
        args.custom_line_color_map);

      for (i = 0; i < lines_to_remove.length; i++) {
        svg.selectAll('.mg-main-line.mg-line' + lines_to_remove[i] + '-color')
          .remove();
      }
    } else {
      // if we don't have a custom line-color map, just remove the lines from the end

      var num_of_new = args.data.length;
      var num_of_existing = svg.selectAll('.mg-main-line')[0].length;

      for (i = num_of_existing; i > num_of_new; i--) {
        svg.selectAll('.mg-main-line.mg-line' + i + '-color')
          .remove();
      }
    }
  }
}

function mg_raise_container_error(container, args){
  if (container.empty()) {
    console.warn('The specified target element "' + args.target + '" could not be found in the page. The chart will not be rendered.');
    return;
  }
}

function init (args) {
  'use strict';
  args = arguments[0];
  args = mg_merge_args_with_defaults(args);
  // If you pass in a dom element for args.target, the expectation
  // of a string elsewhere will break.
  var container = d3.select(args.target);
  mg_raise_container_error(container, args);

  var svg = container.selectAll('svg');

  mg_is_time_series(args);
  mg_init_compute_width(args);
  mg_init_compute_height(args);

  mg_remove_svg_if_chart_type_has_changed(svg, args);
  svg = mg_add_svg_if_it_doesnt_exist(svg, args);

  mg_add_clip_path_for_plot_area(svg, args);
  mg_adjust_width_and_height_if_changed(svg, args);
  mg_set_viewbox_for_scaling(svg, args);
  mg_remove_missing_classes_and_text(svg);
  chart_title(args);
  mg_remove_outdated_lines(svg, args);

  return this;
}

MG.init = init;

function mg_return_label (d) {
  return d.label;
}

function mg_remove_existing_markers (svg) {
  svg.selectAll('.mg-markers').remove();
  svg.selectAll('.mg-baselines').remove();
}

function mg_in_range (args) {
  return function (d) {
    return (args.scales.X(d[args.x_accessor]) > mg_get_plot_left(args))
    && (args.scales.X(d[args.x_accessor]) < mg_get_plot_right(args));
  };
}

function mg_x_position (args) {
  return function (d) {
    return args.scales.X(d[args.x_accessor]);
  };
}

function mg_x_position_fixed (args) {
  var _mg_x_pos = mg_x_position(args);
  return function (d) {
    return _mg_x_pos(d).toFixed(2);
  };
}

function mg_y_position_fixed (args) {
  var _mg_y_pos = args.scales.Y;
  return function (d) {
    return _mg_y_pos(d.value).toFixed(2);
  };
}

function mg_place_annotations(checker, class_name, args, svg, line_fcn, text_fcn){
    var g;
    if (checker) {
        g = svg.append('g').attr('class', class_name);
        line_fcn(g, args);
        text_fcn(g, args);
    }
}

function mg_place_markers (args, svg) {
  mg_place_annotations(args.markers, 'mg-markers', args, svg, mg_place_marker_lines, mg_place_marker_text);
}

function mg_place_baselines (args, svg) {
  mg_place_annotations(args.baselines, 'mg-baselines', args, svg, mg_place_baseline_lines, mg_place_baseline_text);   
}

function mg_place_marker_lines (gm, args) {
  var x_pos_fixed = mg_x_position_fixed(args);
  gm.selectAll('.mg-markers')
    .data(args.markers.filter(mg_in_range(args)))
    .enter()
    .append('line')
    .attr('x1', x_pos_fixed)
    .attr('x2', x_pos_fixed)
    .attr('y1', args.top)
    .attr('y2', mg_get_plot_bottom(args))
    .attr('class', function (d) {
      return d.lineclass;
    })
    .attr('stroke-dasharray', '3,1');
}

function mg_place_marker_text (gm, args) {
  gm.selectAll('.mg-markers')
    .data(args.markers.filter(mg_in_range(args)))
    .enter()
    .append('text')
    .attr('class', function (d) { return d.textclass || ''; })
    .classed('mg-marker-text', true)
    .attr('x', mg_x_position(args))
    .attr('y', args.top * 0.95)
    .attr('text-anchor', 'middle')
    .text(mg_return_label)
    .each(function (d) {
      if (d.click) d3.select(this).style('cursor', 'pointer').on('click', d.click);
    });
  mg_prevent_horizontal_overlap(gm.selectAll('.mg-marker-text')[0], args);
}

function mg_place_baseline_lines (gb, args) {
  var y_pos = mg_y_position_fixed(args);
  gb.selectAll('.mg-baselines')
    .data(args.baselines)
    .enter().append('line')
    .attr('x1', mg_get_plot_left(args))
    .attr('x2', mg_get_plot_right(args))
    .attr('y1', y_pos)
    .attr('y2', y_pos);
}

function mg_place_baseline_text (gb, args) {
  var y_pos = mg_y_position_fixed(args);
  gb.selectAll('.mg-baselines')
    .data(args.baselines)
    .enter().append('text')
    .attr('x', mg_get_plot_right(args))
    .attr('y', y_pos)
    .attr('dy', -3)
    .attr('text-anchor', 'end')
    .text(mg_return_label);
}

function markers (args) {
  'use strict';
  var svg = mg_get_svg_child_of(args.target);
  mg_remove_existing_markers(svg);
  mg_place_markers(args, svg);
  mg_place_baselines(args, svg);
  return this;
}

MG.markers = markers;

function mouseover_tspan (svg, text) {
  var tspan = '';
  var cl = null;
  if (arguments.length === 3) cl = arguments[2];
  tspan = svg.append('tspan').text(text);
  if (cl !== null) tspan.classed(cl, true);

  return (function () {
    this.tspan = tspan;

    this.bold = function () {
      this.tspan.attr('font-weight', 'bold');
      return this;
    };
    this.color = function (args, d) {
      if (args.chart_type === 'line') {
        this.tspan.classed('mg-hover-line' + d.line_id + '-color', args.colors === null)
          .attr('stroke', args.colors === null ? '' : args.colors[d.line_id - 1]);
      } else if (args.chart_type === 'point') {
        if (args.color_accessor !== null) {
          this.tspan.attr('fill', args.scalefns.color(d));
          this.tspan.attr('stroke', args.scalefns.color(d));
        } else {
          this.tspan.classed('mg-points-mono', true);
        }
      }
    };
    this.x = function (x) {
      this.tspan.attr('x', x);
      return this;
    };
    this.y = function (y) {
      this.tspan.attr('y', y);
      return this;
    };
    this.elem = function () {
      return this.tspan;
    };
    return this;
  })();
}

function mg_reset_active_datapoint_text (svg) {
  var textContainer = svg.select('.mg-active-datapoint');
  textContainer
    .selectAll('*')
    .remove();
  return textContainer;
}

function mg_format_aggregate_rollover_text (args, svg, textContainer, formatted_x, formatted_y, num, fmt, d, i) {
  var lineCount = 0;
  var lineHeight = 1.1;
  if (args.time_series) {
    mg_append_aggregate_rollover_timeseries(args, textContainer, formatted_x, d, num);
  } else {
    mg_append_aggregate_rollover_text(args, textContainer, formatted_x, d, num);
  }

  // append an blank (&nbsp;) line to mdash positioning
  mouseover_tspan(textContainer, '\u00A0').x(0).y((lineCount * lineHeight) + 'em');
}

function mg_append_aggregate_rollover_timeseries (args, textContainer, formatted_x, d, num) {
  var lineCount = 0;
  var lineHeight = 1.1;
  var formatted_y;

  mouseover_tspan(textContainer, formatted_x.trim());

  lineCount = 1;
  var sub_container;
  d.values.forEach(function (datum) {
    sub_container = textContainer.append('tspan').attr('x', 0).attr('y', (lineCount * lineHeight) + 'em');
    formatted_y = mg_format_y_rollover(args, num, datum);
    mouseover_tspan(sub_container, '\u2014  ')
      .color(args, datum);
    mouseover_tspan(sub_container, formatted_y);

    lineCount++;
  });
  // necessary blank line.
  mouseover_tspan(textContainer, '\u00A0').x(0).y((lineCount * lineHeight) + 'em');
}

function mg_append_aggregate_rollover_text (args, textContainer, formatted_x, d, num) {
  var lineCount = 0;
  var lineHeight = 1.1;
  d.values.forEach(function (datum) {
    formatted_y = mg_format_y_rollover(args, num, datum);

    if (args.y_rollover_format !== null) {
      formatted_y = number_rollover_format(args.y_rollover_format, datum, args.y_accessor);
    } else {
      formatted_y = args.yax_units + num(datum[args.y_accessor]);
    }

    sub_container = textContainer.append('tspan').attr('x', 0).attr('y', (lineCount * lineHeight) + 'em');
    formatted_y = mg_format_y_rollover(args, num, datum);
    mouseover_tspan(sub_container, '\u2014  ')
      .color(args, datum);
    mouseover_tspan(sub_container, formatted_x + ' ' + formatted_y);

    lineCount++;
  });
}

function mg_update_rollover_text (args, svg, fmt, shape, d, i) {
  var num = format_rollover_number(args);
  var textContainer = mg_reset_active_datapoint_text(svg);
  var formatted_y = mg_format_y_rollover(args, num, d);
  var formatted_x = mg_format_x_rollover(args, fmt, d);

  // rollover text when aggregate_rollover is enabled
  if (args.aggregate_rollover && args.data.length > 1) {
    mg_format_aggregate_rollover_text(args, svg, textContainer, formatted_x, formatted_y, num, fmt, d, i);

  } else {
    // rollover text when aggregate_rollover is not enabled
    if (args.time_series) textContainer.select('*').remove();

    // label.
    if (args.legend || args.label_accessor) {
      mouseover_tspan(textContainer,
        args.chart_type === 'line' ? args.legend[d.line_id - 1] + '  ' : d[args.label_accessor] + '  ')
        .color(args, d);
    }

    // shape to accompany rollover.
    if (args.data.length > 1 || args.chart_type === 'point') {
      mouseover_tspan(textContainer, shape + '  ').color(args, d);
    }
    // rollover text.
    mouseover_tspan(textContainer, formatted_x, args.time_series ? 'mg-x-rollover-text' : null);
    mouseover_tspan(textContainer, formatted_y, args.time_series ? 'mg-y-rollover-text' : null);
  }
}

function mg_window_listeners(args) {
  mg_if_aspect_ratio_resize_svg(args);
}

function mg_if_aspect_ratio_resize_svg(args) {
  // have we asked the svg to fill a div, if so resize with div
  if (args.full_width || args.full_height) {
    if (window.onresize == null) {
      window.onresize = window_listener;
    }
  }

  function window_listener() {
    var svg = d3.select(args.target).select('svg');
    var aspect = svg.attr('height') / svg.attr('width');
    var newWidth = get_width(args.target);

    svg.attr('width', newWidth);
    svg.attr('height', aspect * newWidth);
  }
}

if (typeof jQuery !== 'undefined') {
    /*!
     * Bootstrap v3.3.1 (http://getbootstrap.com)
     * Copyright 2011-2014 Twitter, Inc.
     * Licensed under MIT (https://github.com/twbs/bootstrap/blob/master/LICENSE)
     */

    /*!
     * Generated using the Bootstrap Customizer (http://getbootstrap.com/customize/?id=c3834cc5b59ef727da53)
     * Config saved to config.json and https://gist.github.com/c3834cc5b59ef727da53
     */

    /* ========================================================================
     * Bootstrap: dropdown.js v3.3.1
     * http://getbootstrap.com/javascript/#dropdowns
     * ========================================================================
     * Copyright 2011-2014 Twitter, Inc.
     * Licensed under MIT (https://github.com/twbs/bootstrap/blob/master/LICENSE)
     * ======================================================================== */


    +function ($) {
      'use strict';

      if(typeof $().dropdown == 'function')
        return true;

      // DROPDOWN CLASS DEFINITION
      // =========================

      var backdrop = '.dropdown-backdrop';
      var toggle   = '[data-toggle="dropdown"]';
      var Dropdown = function (element) {
        $(element).on('click.bs.dropdown', this.toggle);
      };

      Dropdown.VERSION = '3.3.1';

      Dropdown.prototype.toggle = function (e) {
        var $this = $(this);

        if ($this.is('.disabled, :disabled')) return;

        var $parent  = getParent($this);
        var isActive = $parent.hasClass('open');

        clearMenus();

        if (!isActive) {
          if ('ontouchstart' in document.documentElement && !$parent.closest('.navbar-nav').length) {
            // if mobile we use a backdrop because click events don't delegate
            $('<div class="dropdown-backdrop"/>').insertAfter($(this)).on('click', clearMenus);
          }

          var relatedTarget = { relatedTarget: this };
          $parent.trigger(e = $.Event('show.bs.dropdown', relatedTarget));

          if (e.isDefaultPrevented()) return;

          $this
            .trigger('focus')
            .attr('aria-expanded', 'true');

          $parent
            .toggleClass('open')
            .trigger('shown.bs.dropdown', relatedTarget);
        }

        return false;
      };

      Dropdown.prototype.keydown = function (e) {
        if (!/(38|40|27|32)/.test(e.which) || /input|textarea/i.test(e.target.tagName)) return;

        var $this = $(this);

        e.preventDefault();
        e.stopPropagation();

        if ($this.is('.disabled, :disabled')) return;

        var $parent  = getParent($this);
        var isActive = $parent.hasClass('open');

        if ((!isActive && e.which != 27) || (isActive && e.which == 27)) {
          if (e.which == 27) $parent.find(toggle).trigger('focus');
          return $this.trigger('click');
        }

        var desc = ' li:not(.divider):visible a';
        var $items = $parent.find('[role="menu"]' + desc + ', [role="listbox"]' + desc);

        if (!$items.length) return;

        var index = $items.index(e.target);

        if (e.which == 38 && index > 0)                 index--;                        // up
        if (e.which == 40 && index < $items.length - 1) index++;                        // down
        if (!~index)                                      index = 0;

        $items.eq(index).trigger('focus');
      };

      function clearMenus(e) {
        if (e && e.which === 3) return;
        $(backdrop).remove();
        $(toggle).each(function () {
          var $this         = $(this);
          var $parent       = getParent($this);
          var relatedTarget = { relatedTarget: this };

          if (!$parent.hasClass('open')) return;

          $parent.trigger(e = $.Event('hide.bs.dropdown', relatedTarget));

          if (e.isDefaultPrevented()) return;

          $this.attr('aria-expanded', 'false');
          $parent.removeClass('open').trigger('hidden.bs.dropdown', relatedTarget);
        });
      }

      function getParent($this) {
        var selector = $this.attr('data-target');

        if (!selector) {
          selector = $this.attr('href');
          selector = selector && /#[A-Za-z]/.test(selector) && selector.replace(/.*(?=#[^\s]*$)/, ''); // strip for ie7
        }

        var $parent = selector && $(selector);

        return $parent && $parent.length ? $parent : $this.parent();
      }


      // DROPDOWN PLUGIN DEFINITION
      // ==========================

      function Plugin(option) {
        return this.each(function () {
          var $this = $(this);
          var data  = $this.data('bs.dropdown');

          if (!data) $this.data('bs.dropdown', (data = new Dropdown(this)));
          if (typeof option == 'string') data[option].call($this);
        });
      }

      var old = $.fn.dropdown;

      $.fn.dropdown             = Plugin;
      $.fn.dropdown.Constructor = Dropdown;


      // DROPDOWN NO CONFLICT
      // ====================

      $.fn.dropdown.noConflict = function () {
        $.fn.dropdown = old;
        return this;
      };


      // APPLY TO STANDARD DROPDOWN ELEMENTS
      // ===================================

      $(document)
        .on('click.bs.dropdown.data-api', clearMenus)
        .on('click.bs.dropdown.data-api', '.dropdown form', function (e) { e.stopPropagation(); })
        .on('click.bs.dropdown.data-api', toggle, Dropdown.prototype.toggle)
        .on('keydown.bs.dropdown.data-api', toggle, Dropdown.prototype.keydown)
        .on('keydown.bs.dropdown.data-api', '[role="menu"]', Dropdown.prototype.keydown)
        .on('keydown.bs.dropdown.data-api', '[role="listbox"]', Dropdown.prototype.keydown);

    }(jQuery);
}
MG.button_layout = function(target) {
    'use strict';
    this.target = target;
    this.feature_set = {};
    this.public_name = {};
    this.sorters = {};
    this.manual = [];
    this.manual_map = {};
    this.manual_callback = {};

    this._strip_punctuation = function(s) {
        var punctuationless = s.replace(/[^a-zA-Z0-9 _]+/g, '');
        var finalString = punctuationless.replace(/ +?/g, '');
        return finalString;
    };

    this.data = function(data) {
        this._data = data;
        return this;
    };

    this.manual_button = function(feature, feature_set, callback) {
        this.feature_set[feature]=feature_set;
        this.manual_map[this._strip_punctuation(feature)] = feature;
        this.manual_callback[feature]=callback;// the default is going to be the first feature.
        return this;
    };

    this.button = function(feature) {
        if (arguments.length > 1) {
            this.public_name[feature] = arguments[1];
        }

        if (arguments.length > 2) {
            this.sorters[feature] = arguments[2];
        }

        this.feature_set[feature] = [];
        return this;
    };

    this.callback = function(callback) {
        this._callback = callback;
        return this;
    };

    this.display = function() {
        var callback = this._callback;
        var manual_callback = this.manual_callback;
        var manual_map = this.manual_map;

        var d,f, features, feat;
        features = Object.keys(this.feature_set);

        var mapDtoF = function(f) { return d[f]; };

        var i;

        // build out this.feature_set with this.data
        for (i = 0; i < this._data.length; i++) {
            d = this._data[i];
            f = features.map(mapDtoF);
            for (var j = 0; j < features.length; j++) {
                feat = features[j];
                if (this.feature_set[feat].indexOf(f[j]) === -1) {
                    this.feature_set[feat].push(f[j]);
                }
            }
        }

        for (feat in this.feature_set) {
            if (this.sorters.hasOwnProperty(feat)) {
                this.feature_set[feat].sort(this.sorters[feat]);
            }
        }

        $(this.target).empty();

        $(this.target).append("<div class='col-lg-12 segments text-center'></div>");

        var dropdownLiAClick = function() {
            var k = $(this).data('key');
            var feature = $(this).data('feature');
            var manual_feature;
            $('.' + feature + '-btns button.btn span.title').html(k);
            if (!manual_map.hasOwnProperty(feature)) {
                callback(feature, k);
            } else {
                manual_feature = manual_map[feature];
                manual_callback[manual_feature](k);
            }

            return false;
        };

        for (var feature in this.feature_set) {
            features = this.feature_set[feature];
            $(this.target + ' div.segments').append(
                    '<div class="btn-group '+this._strip_punctuation(feature)+'-btns text-left">' + // This never changes.
                    '<button type="button" class="btn btn-default btn-lg dropdown-toggle" data-toggle="dropdown">' +
                        "<span class='which-button'>" + (this.public_name.hasOwnProperty(feature) ? this.public_name[feature] : feature) +"</span>" +
                        "<span class='title'>" + (this.manual_callback.hasOwnProperty(feature) ? this.feature_set[feature][0] : 'all') +  "</span>" + // if a manual button, don't default to all in label.
                        '<span class="caret"></span>' +
                    '</button>' +
                    '<ul class="dropdown-menu" role="menu">' +
                        (!this.manual_callback.hasOwnProperty(feature) ? '<li><a href="#" data-feature="'+feature+'" data-key="all">All</a></li>' : "") +
                        (!this.manual_callback.hasOwnProperty(feature) ? '<li class="divider"></li>' : "") +
                    '</ul>'
            + '</div>');

            for (i = 0; i < features.length; i++) {
                if (features[i] !== 'all' && features[i] !== undefined) { // strange bug with undefined being added to manual buttons.
                    $(this.target + ' div.' + this._strip_punctuation(feature) + '-btns ul.dropdown-menu').append(
                        '<li><a href="#" data-feature="' + this._strip_punctuation(feature) + '" data-key="' + features[i] + '">'
                            + features[i] + '</a></li>'
                    );
                }
            }

            $('.' + this._strip_punctuation(feature) + '-btns .dropdown-menu li a').on('click', dropdownLiAClick);
        }

        return this;
    };

    return this;
};

(function () {
  'use strict';

  function mg_line_graph_generators (args, plot, svg) {
    mg_add_line_generator(args, plot);
    mg_add_area_generator(args, plot);
    mg_add_flat_line_generator(args, plot);
    mg_add_confidence_band_generator(args, plot, svg);
  }

  function mg_add_confidence_band_generator (args, plot, svg) {
    plot.existing_band = svg.selectAll('.mg-confidence-band');
    if (args.show_confidence_band) {
      plot.confidence_area = d3.svg.area()
        .defined(plot.line.defined())
        .x(args.scalefns.xf)
        .y0(function (d) {
          var l = args.show_confidence_band[0];
          return args.scales.Y(d[l]);
        })
        .y1(function (d) {
          var u = args.show_confidence_band[1];
          return args.scales.Y(d[u]);
        })
        .interpolate(args.interpolate)
        .tension(args.interpolate_tension);
    }
  }

  function mg_add_area_generator (args, plot) {
    plot.area = d3.svg.area()
      .defined(plot.line.defined())
      .x(args.scalefns.xf)
      .y0(args.scales.Y.range()[0])
      .y1(args.scalefns.yf)
      .interpolate(args.interpolate)
      .tension(args.interpolate_tension);
  }

  function mg_add_flat_line_generator (args, plot) {
    plot.flat_line = d3.svg.line()
      .defined(function (d) {
        return (d['_missing'] === undefined || d['_missing'] !== true)
        && d[args.y_accessor] !== null;
      })
      .x(args.scalefns.xf)
      .y(function () { return args.scales.Y(plot.data_median); })
      .interpolate(args.interpolate)
      .tension(args.interpolate_tension);
  }

  function mg_add_line_generator (args, plot) {
    plot.line = d3.svg.line()
      .x(args.scalefns.xf)
      .y(args.scalefns.yf)
      .interpolate(args.interpolate)
      .tension(args.interpolate_tension);

    // if missing_is_zero is not set, then hide data points that fall in missing
    // data ranges or that have been explicitly identified as missing in the
    // data source.
    if (!args.missing_is_zero) {
      // a line is defined if the _missing attrib is not set to true
      // and the y-accessor is not null
      plot.line = plot.line.defined(function (d) {
        return (d['_missing'] == undefined || d['_missing'] != true)
        && d[args.y_accessor] != null;
      });
    }
  }

  function mg_add_confidence_band (args, plot, svg, which_line) {
    var confidenceBand;
    if (args.show_confidence_band) {
      if (!plot.existing_band.empty()) {
        confidenceBand = plot.existing_band
          .transition()
          .duration(function () {
            return (args.transition_on_update) ? 1000 : 0;
          });
      } else {
        confidenceBand = svg.append('path')
          .attr('class', 'mg-confidence-band');
      }

      confidenceBand
        .attr('d', plot.confidence_area(args.data[which_line]))
        .attr('clip-path', 'url(#mg-plot-window-' + mg_target_ref(args.target) + ')');
    }
  }

  function mg_add_area (args, plot, svg, which_line, line_id) {
    var areas = svg.selectAll('.mg-main-area.mg-area' + line_id);
    if (plot.display_area) {
      // if area already exists, transition it
      if (!areas.empty()) {
        svg.node().appendChild(areas.node());

        areas.transition()
          .duration(plot.update_transition_duration)
          .attr('d', plot.area(args.data[which_line]))
          .attr('clip-path', 'url(#mg-plot-window-' + mg_target_ref(args.target) + ')');
      } else { // otherwise, add the area
        svg.append('path')
          .classed('mg-main-area', true)
          .classed('mg-area' + line_id, true)
          .classed('mg-area' + line_id + '-color', args.colors === null)
          .attr('d', plot.area(args.data[which_line]))
          .attr('fill', args.colors === null ? '' : args.colors[line_id - 1])
          .attr('clip-path', 'url(#mg-plot-window-' + mg_target_ref(args.target) + ')');
      }
    } else if (!areas.empty()) {
      areas.remove();
    }
  }

  function mg_default_color_for_path (this_path, line_id) {
    this_path.classed('mg-line' + (line_id) + '-color', true);
  }

  function mg_color_line (args, this_path, which_line, line_id) {
    if (args.colors) {
      // for now, if args.colors is not an array, then keep moving as if nothing happened.
      // if args.colors is not long enough, default to the usual line_id color.
      if (args.colors.constructor === Array) {
        this_path.attr('stroke', args.colors[which_line]);
        if (args.colors.length < which_line + 1) {
          // Go with default coloring.
          // this_path.classed('mg-line' + (line_id) + '-color', true);
          mg_default_color_for_path(this_path, line_id);
        }
      } else {
        // this_path.classed('mg-line' + (line_id) + '-color', true);
        mg_default_color_for_path(this_path, line_id);
      }
    } else {
      // this is the typical workflow
      // this_path.classed('mg-line' + (line_id) + '-color', true);
      mg_default_color_for_path(this_path, line_id);
    }
  }

  function mg_add_line_element (args, plot, this_path, which_line) {
    if (args.animate_on_load) {
      plot.data_median = d3.median(args.data[which_line], function (d) { return d[args.y_accessor]; });
      this_path.attr('d', plot.flat_line(args.data[which_line]))
        .transition()
        .duration(1000)
        .attr('d', plot.line(args.data[which_line]))
        .attr('clip-path', 'url(#mg-plot-window-' + mg_target_ref(args.target) + ')');
    } else { // or just add the line
      this_path.attr('d', plot.line(args.data[which_line]))
        .attr('clip-path', 'url(#mg-plot-window-' + mg_target_ref(args.target) + ')');
    }
  }

  function mg_add_line (args, plot, svg, existing_line, which_line, line_id) {
    if (!existing_line.empty()) {
      svg.node().appendChild(existing_line.node());

      var lineTransition = existing_line.transition()
        .duration(plot.update_transition_duration);

      if (!plot.display_area && args.transition_on_update) {
        lineTransition.attrTween('d', path_tween(plot.line(args.data[which_line]), 4));
      } else {
        lineTransition.attr('d', plot.line(args.data[which_line]));
      }
    } else { // otherwise...
      // if we're animating on load, animate the line from its median value
      var this_path = svg.append('path')
        .attr('class', 'mg-main-line mg-line' + line_id);

      mg_color_line(args, this_path, which_line, line_id);
      mg_add_line_element(args, plot, this_path, which_line);
    }
  }

  function mg_add_legend_element (args, plot, which_line, line_id) {
    var this_legend;
    if (args.legend) {
      if (is_array(args.legend)) {
        this_legend = args.legend[which_line];
      } else if (is_function(args.legend)) {
        this_legend = args.legend(args.data[which_line]);
      }

      if (args.legend_target) {
        if (args.colors && args.colors.constructor === Array) {
          plot.legend_text = "<span style='color:" + args.colors[which_line] + "'>&mdash; " +
            this_legend + '&nbsp; </span>' + plot.legend_text;
        } else {
          plot.legend_text = "<span class='mg-line" + line_id + "-legend-color'>&mdash; " +
            this_legend + '&nbsp; </span>' + plot.legend_text;
        }
      } else {
        var last_point = args.data[which_line][args.data[which_line].length - 1];
        var legend_text = plot.legend_group.append('svg:text')
          .attr('x', args.scalefns.xf(last_point))
          .attr('dx', args.buffer)
          .attr('y', args.scalefns.yf(last_point))
          .attr('dy', '.35em')
          .attr('font-size', 10)
          .attr('font-weight', '300')
          .text(this_legend);

        if (args.colors && args.colors.constructor === Array) {
          if (args.colors.length < which_line + 1) {
            legend_text.classed('mg-line' + (line_id) + '-legend-color', true);
          } else {
            legend_text.attr('fill', args.colors[which_line]);
          }
        } else {
          legend_text.classed('mg-line' + (line_id) + '-legend-color', true);
        }

        mg_prevent_vertical_overlap(plot.legend_group.selectAll('.mg-line-legend text')[0], args);
      }
    }
  }

  function mg_plot_legend_if_legend_target (target, legend) {
    if (target) {
      d3.select(target).html(legend);
    }
  }

  function mg_add_legend_group (args, plot, svg) {
    if (args.legend) plot.legend_group = mg_add_g(svg, 'mg-line-legend');
  }

  function mg_remove_existing_line_rollover_elements (svg) {
    // remove the old rollovers if they already exist
    mg_selectAll_and_remove(svg, '.mg-rollover-rect');
    mg_selectAll_and_remove(svg, '.mg-voronoi');

    // remove the old rollover text and circle if they already exist
    mg_selectAll_and_remove(svg, '.mg-active-datapoint');
    mg_selectAll_and_remove(svg, '.mg-line-rollover-circle');
    mg_selectAll_and_remove(svg, '.mg-active-datapoint-container');
  }

<<<<<<< HEAD
  function mg_add_line_active_datapoint_container(args, svg) {
=======
  function mg_add_line_active_datapoint_container (args, svg) {
>>>>>>> ca59a036
    var activeDatapointContainer = mg_add_g(svg, 'mg-active-datapoint-container')
      .append('text')
      .attr('class', 'mg-active-datapoint')
      .attr('xml:space', 'preserve')
      .attr('text-anchor', 'end');

    // set the rollover text's position; if we have markers on two lines,
    // nudge up the rollover text a bit
    var activeDatapointYnudge = 0.75;
    if (args.markers) {
      var yPos;
      svg.selectAll('.mg-marker-text')
        .each(function () {
          if (!yPos) {
            yPos = d3.select(this).attr('y');
          } else if (yPos !== d3.select(this).attr('y')) {
            activeDatapointYnudge = 0.56;
          }
        });
    }
    activeDatapointContainer
      .attr('transform', 'translate(' + (mg_get_plot_right(args)) + ',' + (mg_get_top(args) * activeDatapointYnudge) + ')');
  }

  function mg_add_rollover_circle (args, svg) {
    // append circle
    var circle = svg.selectAll('.mg-line-rollover-circle')
      .data(args.data).enter()
      .append('circle')
      .attr({
        'cx': 0,
        'cy': 0,
        'r': 0
      });

    if (args.colors && args.colors.constructor === Array) {
      circle
        .attr('class', function (d) {
          return 'mg-line' + d.line_id;
        })
        .attr('fill', function (d, i) {
          return args.colors[i];
        })
        .attr('stroke', function (d, i) {
          return args.colors[i];
        });
    } else {
      circle.attr('class', function (d, i) {
        return [
          'mg-line' + d.line_id,
          'mg-line' + d.line_id + '-color',
          'mg-area' + d.line_id + '-color'
        ].join(' ');
      });
    }
    circle.classed('mg-line-rollover-circle', true);
  }

  function mg_set_unique_line_id_for_each_series (args) {
    // update our data by setting a unique line id for each series
    // increment from 1... unless we have a custom increment series
    var line_id = 1;
    for (var i = 0; i < args.data.length; i++) {
      for (var j = 0; j < args.data[i].length; j++) {
        // if custom line-color map is set, use that instead of line_id
        if (args.custom_line_color_map.length > 0) {
          args.data[i][j].line_id = args.custom_line_color_map[i];
        } else {
          args.data[i][j].line_id = line_id;
        }
      }
      line_id++;
    }
  }

  function mg_nest_data_for_voronoi (args) {
    return d3.nest()
      .key(function (d) {
        return args.scales.X(d[args.x_accessor]) + ',' + args.scales.Y(d[args.y_accessor]);
      })
      .rollup(function (v) { return v[0]; })
      .entries(d3.merge(args.data.map(function (d) { return d; })))
      .map(function (d) { return d.values; });
  }

  function mg_line_class_string (args) {
    return function (d) {
      var class_string;

      if (args.linked) {
        var v = d[args.x_accessor];
        var formatter = MG.time_format(args.utc_time, args.linked_format);

        // only format when x-axis is date
        var id = (typeof v === 'number') ? (d.line_id - 1) : formatter(v);
        class_string = 'roll_' + id + ' mg-line' + d.line_id;

        if (args.color === null) {
          class_string += ' mg-line' + d.line_id + '-color';
        }
        return class_string;

      } else {
        class_string = 'mg-line' + d.line_id;
        if (args.color === null) class_string += ' mg-line' + d.line_id + '-color';
        return class_string;
      }
    };
  }

  function mg_add_voronoi_rollover (args, svg, rollover_on, rollover_off, rollover_move) {
    var voronoi = d3.geom.voronoi()
      .x(function (d) { return args.scales.X(d[args.x_accessor]).toFixed(2); })
      .y(function (d) { return args.scales.Y(d[args.y_accessor]).toFixed(2); })
      .clipExtent([[args.buffer, args.buffer + args.title_y_position], [args.width - args.buffer, args.height - args.buffer]]);

    var g = mg_add_g(svg, 'mg-voronoi');
    g.selectAll('path')
      .data(voronoi(mg_nest_data_for_voronoi(args)))
      .enter()
      .append('path')
      .filter(function (d) { return d !== undefined && d.length > 0; })
      .attr('d', function (d) { return 'M' + d.join('L') + 'Z'; })
      .datum(function (d) { return d.point; }) // because of d3.nest, reassign d
      .attr('class', mg_line_class_string(args))
      .on('mouseover', rollover_on)
      .on('mouseout', rollover_off)
      .on('mousemove', rollover_move);
    
    mg_configure_voronoi_rollover(args, svg);
  }

  function nest_data_for_aggregate_rollover (args) {
    var data_nested = d3.nest()
      .key(function (d) { return d[args.x_accessor]; })
      .entries(d3.merge(args.data))
      .sort(function (a, b) { return new Date(a.key) - new Date(b.key); });
    data_nested.forEach(function (entry) {
      var datum = entry.values[0];
      entry.key = datum[args.x_accessor];
    });
    return data_nested;
  }

  function mg_add_aggregate_rollover (args, svg, rollover_on, rollover_off, rollover_move) {
    // Undo the keys getting coerced to strings, by setting the keys from the values
    // This is necessary for when we have X axis keys that are things like
    var data_nested = nest_data_for_aggregate_rollover(args);

    var xf = data_nested.map(function (di) {
      return args.scales.X(di.key);
    });

    var g = svg.append('g')
      .attr('class', 'mg-rollover-rect');

    g.selectAll('.mg-rollover-rects')
      .data(data_nested).enter()
      .append('rect')
      .attr('x', function (d, i) {
        if (xf.length === 1) return mg_get_plot_left(args);
        else if (i === 0)    return xf[i].toFixed(2);
        else return ((xf[i - 1] + xf[i]) / 2).toFixed(2);
      })
      .attr('y', args.top)
      .attr('width', function (d, i) {
        if (xf.length === 1)         return mg_get_plot_right(args);
        else if (i === 0)            return ((xf[i + 1] - xf[i]) / 2).toFixed(2);
        else if (i === xf.length - 1) return ((xf[i] - xf[i - 1]) / 2).toFixed(2);
        else return ((xf[i + 1] - xf[i - 1]) / 2).toFixed(2);
      })
      .attr('class', function (d) {
        var line_classes = d.values.map(function (datum) {
          var lc = mg_line_class(d.line_id);
          if (args.colors === null) lc += ' ' + mg_line_color_class(datum.line_id);
          return lc;
        }).join(' ');
        if (args.linked && d.values.length > 0) {
          line_classes += ' ' + mg_rollover_id_class(mg_rollover_format_id(d.values[0], 0, args));
        }
        return line_classes;
      })
      .attr('height', args.height - args.bottom - args.top - args.buffer)
      .attr('opacity', 0)
      .on('mouseover', rollover_on)
      .on('mouseout', rollover_off)
      .on('mousemove', rollover_move);

    mg_configure_aggregate_rollover(args, svg);
  }

  function mg_configure_singleton_rollover (args, svg) {
    svg.select('.mg-rollover-rect rect')
      .on('mouseover')(args.data[0][0], 0);
  }

  function mg_configure_voronoi_rollover (args, svg) {
    for (var i = 0; i < args.data.length; i++) {
      var j = i + 1;

      if (args.custom_line_color_map.length > 0 &&
        args.custom_line_color_map[i] !== undefined) {
        j = args.custom_line_color_map[i];
      }

      if (args.data[i].length === 1 && !svg.selectAll('.mg-voronoi .mg-line' + j).empty()) {
        svg.selectAll('.mg-voronoi .mg-line' + j)
          .on('mouseover')(args.data[i][0], 0);

        svg.selectAll('.mg-voronoi .mg-line' + j)
          .on('mouseout')(args.data[i][0], 0);
      }
    }
  }

  function mg_line_class (line_id) { return 'mg-line' + line_id; }
  function mg_line_color_class (line_id) { return 'mg-line' + line_id + '-color'; }
  function mg_rollover_id_class (id) { return 'roll_' + id; }
  function mg_rollover_format_id (d, i, args) {
    var v = d[args.x_accessor];
    var formatter = MG.time_format(args.utc_time, args.linked_format);
    // only format when x-axis is date
    var id = (typeof v === 'number')
      ? i
      : formatter(v);
    return id;
  }

  function mg_add_single_line_rollover (args, svg, rollover_on, rollover_off, rollover_move) {
    // set to 1 unless we have a custom increment series
    var line_id = 1;
    if (args.custom_line_color_map.length > 0) {
      line_id = args.custom_line_color_map[0];
    }

    var g = svg.append('g')
      .attr('class', 'mg-rollover-rect');

    var xf = args.data[0].map(args.scalefns.xf);

    g.selectAll('.mg-rollover-rects')
      .data(args.data[0]).enter()
      .append('rect')
      .attr('class', function (d, i) {
        var cl = mg_line_color_class(line_id) + ' ' + mg_line_class(d.line_id);
        if (args.linked) cl += cl + ' ' + mg_rollover_id_class(mg_rollover_format_id(d, i, args));
        return cl;
      })
      .attr('x', function (d, i) {
        // if data set is of length 1
        if (xf.length === 1)    return mg_get_plot_left(args);
        else if (i === 0)       return xf[i].toFixed(2);
        else return ((xf[i - 1] + xf[i]) / 2).toFixed(2);
      })
      .attr('y', function (d, i) {
        return (args.data.length > 1)
          ? args.scalefns.yf(d) - 6 // multi-line chart sensitivity
          : args.top;
      })
      .attr('width', function (d, i) {
        // if data set is of length 1
        if (xf.length === 1)          return mg_get_plot_right(args);
        else if (i === 0)             return ((xf[i + 1] - xf[i]) / 2).toFixed(2);
        else if (i === xf.length - 1) return ((xf[i] - xf[i - 1]) / 2).toFixed(2);
        else return ((xf[i + 1] - xf[i - 1]) / 2).toFixed(2);
      })
      .attr('height', function (d, i) {
        return (args.data.length > 1)
          ? 12 // multi-line chart sensitivity
          : args.height - args.bottom - args.top - args.buffer;
      })
      .attr('opacity', 0)
      .on('mouseover', rollover_on)
      .on('mouseout', rollover_off)
      .on('mousemove', rollover_move);

    if (mg_is_singleton(args)) {
      mg_configure_singleton_rollover(args, svg);
    }
  }

  function mg_configure_aggregate_rollover (args, svg) {
    var rect = svg.selectAll('.mg-rollover-rect rect');
    if (args.data.filter(function (d) { return d.length === 1; }).length > 0) {
      rect.on('mouseover')(rect[0][0].__data__, 0);
    }
  }

  function mg_is_standard_multiline (args) {
    return args.data.length > 1 && !args.aggregate_rollover;
  }
  function mg_is_aggregated_rollover (args) {
    return args.data.length > 1 && args.aggregate_rollover;
  }

  function mg_is_singleton (args) {
    return args.data.length === 1 && args.data[0].length === 1;
  }

  function mg_draw_all_line_elements (args, plot, svg) {
    for (var i = args.data.length - 1; i >= 0; i--) {
      var this_data = args.data[i];

      // passing the data for the current line
      MG.call_hook('line.before_each_series', [this_data, args]);

      // override increment if we have a custom increment series
      var line_id = i + 1;
      if (args.custom_line_color_map.length > 0) {
        line_id = args.custom_line_color_map[i];
      }

      args.data[i].line_id = line_id;

      if (this_data.length === 0) {
        continue;
      }
      var existing_line = svg.select('path.mg-main-line.mg-line' + (line_id));

      mg_add_confidence_band(args, plot, svg, i);
      mg_add_area(args, plot, svg, i, line_id);
      mg_add_line(args, plot, svg, existing_line, i, line_id);
      mg_add_legend_element(args, plot, i, line_id);
      // passing the data for the current line
      MG.call_hook('line.after_each_series', [this_data, existing_line, args]);
    }
  }

  function mg_line_main_plot (args) {
    var plot = {};
    var svg = mg_get_svg_child_of(args.target);

    // remove any old legends if they exist
    mg_selectAll_and_remove(svg, '.mg-line-legend');
    mg_add_legend_group(args, plot, svg);

    plot.data_median = 0;
    plot.update_transition_duration = (args.transition_on_update) ? 1000 : 0;
    plot.display_area = args.area && !args.use_data_y_min && args.data.length <= 1;
    plot.legend_text = '';
    mg_line_graph_generators(args, plot, svg);
    plot.existing_band = svg.selectAll('.mg-confidence-band');

    // should we continue with the default line render? A `line.all_series` hook should return false to prevent the default.
    var continueWithDefault = MG.call_hook('line.before_all_series', [args]);
    if (continueWithDefault !== false) {
      mg_draw_all_line_elements(args, plot, svg);
    }

    mg_plot_legend_if_legend_target(args.legend_target, plot.legend_text);
  }

  function mg_line_rollover_setup (args, graph) {
    var svg = mg_get_svg_child_of(args.target);

    mg_remove_existing_line_rollover_elements(svg);
    mg_add_line_active_datapoint_container(args, svg);
    mg_add_rollover_circle(args, svg);
    mg_set_unique_line_id_for_each_series(args);

    if (mg_is_standard_multiline(args)) {
      mg_add_voronoi_rollover(args, svg, graph.rolloverOn(args), graph.rolloverOff(args), graph.rolloverMove(args));
    } else if (mg_is_aggregated_rollover(args)) {
      mg_add_aggregate_rollover(args, svg, graph.rolloverOn(args), graph.rolloverOff(args), graph.rolloverMove(args));
    } else {
      mg_add_single_line_rollover(args, svg, graph.rolloverOn(args), graph.rolloverOff(args), graph.rolloverMove(args));
    }
  }

  function mg_update_rollover_circle (args, svg, d) {
    if (args.aggregate_rollover && args.data.length > 1) {
      // hide the circles in case a non-contiguous series is present
      svg.selectAll('circle.mg-line-rollover-circle')
        .style('opacity', 0);

      d.values.forEach(function (datum) {
        if (mg_data_in_plot_bounds(datum, args)) mg_update_aggregate_rollover_circle(args, svg, datum);
      });
    } else if ((args.missing_is_hidden && d['_missing']) || d[args.y_accessor] == null) {
      // disable rollovers for hidden parts of the line
      // recall that hidden parts are missing data ranges and possibly also
      // data points that have been explicitly identified as missing
      return;
    } else {
      // show circle on mouse-overed rect
      if (mg_data_in_plot_bounds(d, args)) {
        mg_update_generic_rollover_circle(args, svg, d);
      }
    }
  }

  function mg_update_aggregate_rollover_circle (args, svg, datum) {
    svg.select('circle.mg-line-rollover-circle.mg-line' + datum.line_id)
      .attr({
        'cx': function () {
          return args.scales.X(datum[args.x_accessor]).toFixed(2);
        },
        'cy': function () {
          return args.scales.Y(datum[args.y_accessor]).toFixed(2);
        },
        'r': args.point_size
      })
      .style('opacity', 1);
  }

  function mg_update_generic_rollover_circle (args, svg, d) {
    svg.selectAll('circle.mg-line-rollover-circle.mg-line' + d.line_id)
      .classed('mg-line-rollover-circle', true)
      .attr('cx', function () {
        return args.scales.X(d[args.x_accessor]).toFixed(2);
      })
      .attr('cy', function () {
        return args.scales.Y(d[args.y_accessor]).toFixed(2);
      })
      .attr('r', args.point_size)
      .style('opacity', 1);
  }

  function mg_trigger_linked_mouseovers (args, d, i) {
    if (args.linked && !MG.globals.link) {
      MG.globals.link = true;
      if (!args.aggregate_rollover || d.value !== undefined || d.values.length > 0) {
        var datum = d.values ? d.values[0] : d;
        var id = mg_rollover_format_id(datum, i, args);
        // trigger mouseover on matching line in .linked charts
        d3.selectAll('.' + mg_line_class(datum.line_id) + '.' + mg_rollover_id_class(id))
          .each(function (d) {
            d3.select(this).on('mouseover')(d, i);
          });
      }
    }
  }

  function mg_trigger_linked_mouseouts (args, d, i) {
    if (args.linked && MG.globals.link) {
      MG.globals.link = false;

      var formatter = MG.time_format(args.utc_time, args.linked_format);
      var datums = d.values ? d.values : [d];
      datums.forEach(function (datum) {
        var v = datum[args.x_accessor];
        var id = (typeof v === 'number') ? i : formatter(v);

        // trigger mouseout on matching line in .linked charts
        d3.selectAll('.roll_' + id)
          .each(function (d) {
            d3.select(this).on('mouseout')(d);
          });
      });
    }
  }

  function mg_remove_active_data_points_for_aggregate_rollover (args, svg) {
    svg.selectAll('circle.mg-line-rollover-circle').style('opacity', 0);
  }

  function mg_remove_active_data_points_for_generic_rollover (args, svg, d) {
    svg.selectAll('circle.mg-line-rollover-circle.mg-line' + d.line_id)
      .style('opacity', function () {
        var id = d.line_id - 1;

        if (args.custom_line_color_map.length > 0 && 
          args.custom_line_color_map.indexOf(d.line_id) !== undefined
        ) {
          id = args.custom_line_color_map.indexOf(d.line_id);
        }

        if (args.data[id].length === 1) {
          // if (args.data.length === 1 && args.data[0].length === 1) {
          return 1;
        } else {
          return 0;
        }
      });
  }

  function mg_remove_active_text (svg) {
    svg.select('.mg-active-datapoint').text('');
  }

  function lineChart (args) {
    this.init = function (args) {
      this.args = args;

      if (!args.data || args.data.length === 0) {
        args.internal_error = 'No data was supplied';
        internal_error(args);
        return this;
      } else {
        args.internal_error = undefined;
      }

      raw_data_transformation(args);

      process_line(args);

      init(args);
      x_axis(args);
      y_axis(args);

      this.markers();
      this.mainPlot();
      this.rollover();
      this.windowListeners();

      MG.call_hook('line.after_init', this);

      return this;
    };

    this.mainPlot = function () {
      mg_line_main_plot(args);
      return this;
    };

    this.markers = function () {
      markers(args);
      return this;
    };

    this.rollover = function () {
      var that = this;
      mg_line_rollover_setup(args, that);
      MG.call_hook('line.after_rollover', args);

      return this;
    };

    this.rolloverOn = function (args) {
      var svg = mg_get_svg_child_of(args.target);
      var fmt = mg_get_rollover_time_format(args);

      return function (d, i) {
        mg_update_rollover_circle(args, svg, d);
        mg_trigger_linked_mouseovers(args, d, i);

        svg.selectAll('text')
          .filter(function (g, j) {
            return d === g;
          })
          .attr('opacity', 0.3);

        // update rollover text
        if (args.show_rollover_text) {
          mg_update_rollover_text(args, svg, fmt, '\u2014 ', d, i);
        }

        if (args.mouseover) {
          args.mouseover(d, i);
        }
      };
    };

    this.rolloverOff = function (args) {
      var svg = mg_get_svg_child_of(args.target);

      return function (d, i) {
        mg_trigger_linked_mouseouts(args, d, i);
        if (args.aggregate_rollover) {
          mg_remove_active_data_points_for_aggregate_rollover(args, svg);
        } else {
          mg_remove_active_data_points_for_generic_rollover(args, svg, d);
        }

        mg_remove_active_text(svg);

        if (args.mouseout) {
          args.mouseout(d, i);
        }
      };
    };

    this.rolloverMove = function (args) {
      return function (d, i) {
        if (args.mousemove) {
          args.mousemove(d, i);
        }
      };
    };

    this.windowListeners = function () {
      mg_window_listeners(this.args);
      return this;
    };

    this.init(args);
  }

  MG.register('line', lineChart);
}).call(this);

(function() {
    'use strict';

    function histogram(args) {
        this.init = function(args) {
            this.args = args;

            raw_data_transformation(args);
            process_histogram(args);
            init(args);
            x_axis(args);
            y_axis(args);

            this.mainPlot();
            this.markers();
            this.rollover();
            this.windowListeners();

            return this;
        };

        this.mainPlot = function() {
            var svg = mg_get_svg_child_of(args.target);

            //remove the old histogram, add new one
            svg.selectAll('.mg-histogram').remove();

            var g = svg.append('g')
                .attr('class', 'mg-histogram');

            var bar = g.selectAll('.mg-bar')
                .data(args.data[0])
                    .enter().append('g')
                        .attr('class', 'mg-bar')
                        .attr('transform', function(d) {
                            return "translate(" + args.scales.X(d[args.x_accessor]).toFixed(2)
                                + "," + args.scales.Y(d[args.y_accessor]).toFixed(2) + ")";
                        });

            //draw bars
            bar.append('rect')
                .attr('x', 1)
                .attr('width', function(d, i) {
                    if (args.data[0].length === 1) {
                            return (args.scalefns.xf(args.data[0][0])
                                - args.bar_margin).toFixed(2);
                    } else {
                        return (args.scalefns.xf(args.data[0][1])
                        - args.scalefns.xf(args.data[0][0])
                        - args.bar_margin).toFixed(2);
                    }
                })
                .attr('height', function(d) {
                    if (d[args.y_accessor] === 0) {
                        return 0;
                    }

                    return (args.height - args.bottom - args.buffer
                        - args.scales.Y(d[args.y_accessor])).toFixed(2);
                });

            return this;
        };

        this.markers = function() {
            markers(args);
            return this;
        };

        this.rollover = function() {
            var svg = mg_get_svg_child_of(args.target);
            var $svg = $($(args.target).find('svg').get(0));

            //remove the old rollovers if they already exist
            svg.selectAll('.mg-rollover-rect').remove();
            svg.selectAll('.mg-active-datapoint').remove();

            //rollover text
            svg.append('text')
                .attr('class', 'mg-active-datapoint')
                .attr('xml:space', 'preserve')
                .attr('x', args.width - args.right)
                .attr('y', args.top * 0.75)
                .attr('text-anchor', 'end');

            var g = svg.append('g')
                .attr('class', 'mg-rollover-rect');

            //draw rollover bars
            var bar = g.selectAll('.mg-bar')
                .data(args.data[0])
                    .enter().append('g')
                        .attr('class', function(d, i) {
                            if (args.linked) {
                                return 'mg-rollover-rects roll_' + i;
                            } else {
                                return 'mg-rollover-rects';
                            }
                        })
                        .attr('transform', function(d) {
                            return "translate(" + (args.scales.X(d[args.x_accessor])) + "," + 0 + ")";
                        });

            bar.append('rect')
                .attr('x', 1)
                .attr('y', args.buffer + args.title_y_position)
                .attr('width', function(d, i) {
                    //if data set is of length 1
                    if (args.data[0].length === 1) {
                        return (args.scalefns.xf(args.data[0][0])
                            - args.bar_margin).toFixed(2);
                    } else if (i !== args.data[0].length - 1) {
                        return (args.scalefns.xf(args.data[0][i + 1])
                            - args.scalefns.xf(d)).toFixed(2);
                    } else {
                        return (args.scalefns.xf(args.data[0][1])
                            - args.scalefns.xf(args.data[0][0])).toFixed(2);
                    }
                })
                .attr('height', function(d) {
                    return args.height;
                })
                .attr('opacity', 0)
                .on('mouseover', this.rolloverOn(args))
                .on('mouseout', this.rolloverOff(args))
                .on('mousemove', this.rolloverMove(args));

            return this;
        };

        this.rolloverOn = function(args) {
            var svg = mg_get_svg_child_of(args.target);

            return function(d, i) {
                svg.selectAll('text')
                    .filter(function(g, j) {
                        return d === g;
                    })
                    .attr('opacity', 0.3);

                var fmt = args.processed.xax_format || MG.time_format(args.utc_time, '%b %e, %Y');
                var num = format_rollover_number(args);

                svg.selectAll('.mg-bar rect')
                    .filter(function(d, j) {
                        return j === i;
                    })
                    .classed('active', true);

                //trigger mouseover on all matching bars
                if (args.linked && !MG.globals.link) {
                    MG.globals.link = true;

                    //trigger mouseover on matching bars in .linked charts
                    d3.selectAll('.mg-rollover-rects.roll_' + i + ' rect')
                        .each(function(d) { //use existing i
                            d3.select(this).on('mouseover')(d,i);
                        });
                }

                //update rollover text
                if (args.show_rollover_text) {
                    svg.select('.mg-active-datapoint')
                        .text(function() {
                            if (args.time_series) {
                                var dd = new Date(+d[args.x_accessor]);
                                dd.setDate(dd.getDate());

                                return fmt(dd) + '  ' + args.yax_units
                                    + num(d[args.y_accessor]);
                            }
                            else {
                                return args.x_accessor + ': ' + num(d[args.x_accessor])
                                    + ', ' + args.y_accessor + ': ' + args.yax_units
                                    + num(d[args.y_accessor]);
                            }
                        });
                }

                if (args.mouseover) {
                    args.mouseover(d, i);
                }
            };
        };

        this.rolloverOff = function(args) {
            var svg = mg_get_svg_child_of(args.target);

            return function(d, i) {
                if (args.linked && MG.globals.link) {
                    MG.globals.link = false;

                    //trigger mouseout on matching bars in .linked charts
                    d3.selectAll('.mg-rollover-rects.roll_' + i + ' rect')
                        .each(function(d) { //use existing i
                            d3.select(this).on('mouseout')(d,i);
                        });
                }

                //reset active bar
                svg.selectAll('.mg-bar rect')
                    .classed('active', false);

                //reset active data point text
                svg.select('.mg-active-datapoint')
                    .text('');

                if (args.mouseout) {
                    args.mouseout(d, i);
                }
            };
        };

        this.rolloverMove = function(args) {
            return function(d, i) {
                if (args.mousemove) {
                    args.mousemove(d, i);
                }
            };
        };

        this.windowListeners = function() {
            mg_window_listeners(this.args);
            return this;
        };

        this.init(args);
    }

    var defaults = {
        mouseover: function(d, i) {
            d3.select('#histogram svg .mg-active-datapoint')
                .text('Frequency Count: ' + d.y);
        },
        binned: false,
        bins: null,
        processed_x_accessor: 'x',
        processed_y_accessor: 'y',
        processed_dx_accessor: 'dx',
        bar_margin: 1
    };

    MG.register('histogram', histogram, defaults);
}).call(this);



(function() {
    'use strict';

    function pointChart(args) {

        this.init = function(args) {
            this.args = args;

            raw_data_transformation(args);
            process_point(args);
            init(args);
            x_axis(args);
            y_axis(args);

            this.mainPlot();
            this.markers();
            this.rollover();
            this.windowListeners();

            return this;
        };

        this.markers = function() {
            markers(args);
            if (args.least_squares) {
                add_ls(args);
            }

            return this;
        };

        this.mainPlot = function() {
            var svg = mg_get_svg_child_of(args.target);
            var g;
            //remove the old points, add new one
            svg.selectAll('.mg-points').remove();

            // plot the points, pretty straight-forward
            g = svg.append('g')
                .classed('mg-points', true);

            var pts = g.selectAll('circle')
                .data(args.data[0])
                .enter().append('svg:circle')
                    .attr('class', function(d, i) { return 'path-' + i; })
                    .attr('cx', args.scalefns.xf)
                    .attr('cy', args.scalefns.yf);

            //are we coloring our points, or just using the default color?
            if (args.color_accessor !== null) {
                pts.attr('fill',   args.scalefns.color);
                pts.attr('stroke', args.scalefns.color);
            } else {
                pts.classed('mg-points-mono', true);
            }

            if (args.size_accessor !== null) {
                pts.attr('r', args.scalefns.size);
            } else {
                pts.attr('r', args.point_size);
            }

            return this;
        };

        this.rollover = function() {
            var svg = mg_get_svg_child_of(args.target);

            //remove the old rollovers if they already exist
            svg.selectAll('.mg-voronoi').remove();

            //remove the old rollover text and circle if they already exist
            svg.selectAll('.mg-active-datapoint').remove();

            //add rollover text
            svg.append('text')
                .attr('class', 'mg-active-datapoint')
                .attr('xml:space', 'preserve')
                .attr('x', args.width - args.right)
                .attr('y', args.top * 0.75)
                .attr('text-anchor', 'end');

            //add rollover paths
            var voronoi = d3.geom.voronoi()
                .x(args.scalefns.xf)
                .y(args.scalefns.yf)
                .clipExtent([[args.buffer, args.buffer + args.title_y_position], [args.width - args.buffer, args.height - args.buffer]]);

            var paths = svg.append('g')
                .attr('class', 'mg-voronoi');

            paths.selectAll('path')
                .data(voronoi(args.data[0]))
                .enter().append('path')
                    .attr('d', function(d) {
                        if (d === undefined) {
                            return;
                        }

                        return 'M' + d.join(',') + 'Z';
                    })
                    .attr('class', function(d,i) {
                        return 'path-' + i;
                    })
                    .style('fill-opacity', 0)
                    .on('mouseover', this.rolloverOn(args))
                    .on('mouseout', this.rolloverOff(args))
                    .on('mousemove', this.rolloverMove(args));

            return this;
        };

        this.rolloverOn = function(args) {
            var svg = mg_get_svg_child_of(args.target);

            return function(d, i) {
                svg.selectAll('.mg-points circle')
                    .classed('selected', false);                

                //highlight active point
                var pts = svg.selectAll('.mg-points circle.path-' + i)
                    .classed('selected', true);

                if (args.size_accessor) {
                    pts.attr('r', function(di) {
                        return args.scalefns.size(di) + args.active_point_size_increase;
                    });
                } else {
                    pts.attr('r', args.point_size + args.active_point_size_increase);
                }

                //trigger mouseover on all points for this class name in .linked charts
                if (args.linked && !MG.globals.link) {
                    MG.globals.link = true;

                    //trigger mouseover on matching point in .linked charts
                    d3.selectAll('.mg-voronoi .path-' + i)
                        .each(function() {
                            d3.select(this).on('mouseover')(d,i);
                        });
                }

                if (args.show_rollover_text) {
                    var fmt = MG.time_format(args.utc_time, '%b %e, %Y');
                    mg_update_rollover_text(args,svg,fmt, '\u2022', d.point, i);
                }

                if (args.mouseover) {
                    args.mouseover(d, i);
                }
            };
        };

        this.rolloverOff = function(args) {
            var svg = mg_get_svg_child_of(args.target);

            return function(d,i) {
                if (args.linked && MG.globals.link) {
                    MG.globals.link = false;

                    d3.selectAll('.mg-voronoi .path-' + i)
                        .each(function() {
                            d3.select(this).on('mouseout')(d,i);
                        });
                }

                //reset active point
                var pts = svg.selectAll('.mg-points circle')
                    .classed('unselected', false)
                    .classed('selected', false);

                if (args.size_accessor) {
                    pts.attr('r', args.scalefns.size);
                } else {
                    pts.attr('r', args.point_size);
                }

                //reset active data point text
                svg.select('.mg-active-datapoint')
                    .text('');

                if (args.mouseout) {
                    args.mouseout(d, i);
                }
            };
        };

        this.rolloverMove = function(args) {
            return function(d, i) {
                if (args.mousemove) {
                    args.mousemove(d, i);
                }
            };
        };

        this.update = function(args) {
            return this;
        };

        this.windowListeners = function() {
            mg_window_listeners(this.args);
            return this;
        };

        this.init(args);
    }

    var defaults = {
        buffer: 16,
        ls: false,
        lowess: false,
        point_size: 2.5,
        label_accessor: null,
        size_accessor: null,
        color_accessor: null,
        size_range: null,              // when we set a size_accessor option, this array determines the size range, e.g. [1,5]
        color_range: null,             // e.g. ['blue', 'red'] to color different groups of points
        size_domain: null,
        color_domain: null,
        active_point_size_increase: 1,
        color_type: 'number'           // can be either 'number' - the color scale is quantitative - or 'category' - the color scale is qualitative.
    };

    MG.register('point', pointChart, defaults);
}).call(this);

(function() {
    'use strict';

    // BARCHART:
    // x - function that processes data
    //     - pass in a feature name, get a count
    //     - have raw feature: value function
    // - need a way of changing the y axis and x axis
    // - need to sort out rollovers
    function barChart(args) {
        this.args = args;

        this.init = function(args) {
            this.args = args;

            raw_data_transformation(args);
            process_categorical_variables(args);
            init(args);

            this.is_vertical = (args.bar_orientation === 'vertical');

            if (this.is_vertical) {
                x_axis_categorical(args);
                y_axis(args);
            } else {
                x_axis(args);
                y_axis_categorical(args);
            }

            this.mainPlot();
            this.markers();
            this.rollover();
            this.windowListeners();

            return this;
        };

        this.mainPlot = function() {
            var svg = mg_get_svg_child_of(args.target);
            var data = args.data[0];
            var barplot = svg.select('g.mg-barplot');
            var fresh_render = barplot.empty();

            var bars;
            var predictor_bars;
            var pp, pp0;
            var baseline_marks;

            var perform_load_animation = fresh_render && args.animate_on_load;
            var should_transition = perform_load_animation || args.transition_on_update;
            var transition_duration = args.transition_duration || 1000;

            // draw the plot on first render
            if (fresh_render) {
                barplot = svg.append('g')
                    .classed('mg-barplot', true);
            }

            bars = bars = barplot.selectAll('.mg-bar')
                .data(data);

            bars.exit().remove();

            bars.enter().append('rect')
                .classed('mg-bar', true);

            if (args.predictor_accessor) {
                predictor_bars = barplot.selectAll('.mg-bar-prediction')
                    .data(data);

                predictor_bars.exit().remove();

                predictor_bars.enter().append('rect')
                    .classed('mg-bar-prediction', true);
            }

            if (args.baseline_accessor) {
                baseline_marks = barplot.selectAll('.mg-bar-baseline')
                    .data(data);

                baseline_marks.exit().remove();

                baseline_marks.enter().append('line')
                    .classed('mg-bar-baseline', true);
            }

            var appropriate_size;

            // setup transitions
            if (should_transition) {
                bars = bars.transition()
                    .duration(transition_duration);

                if (predictor_bars) {
                    predictor_bars = predictor_bars.transition()
                        .duration(transition_duration);
                }

                if (baseline_marks) {
                    baseline_marks = baseline_marks.transition()
                        .duration(transition_duration);
                }
            }

            // move the barplot after the axes so it doesn't overlap
            svg.select('.mg-y-axis').node().parentNode.appendChild(barplot.node());

            if (this.is_vertical) {
                appropriate_size = args.scales.X.rangeBand()/1.5;

                if (perform_load_animation) {
                    bars.attr({
                        height: 0,
                        y: args.scales.Y(0)
                    });

                    if (predictor_bars) {
                        predictor_bars.attr({
                            height: 0,
                            y: args.scales.Y(0)
                        });
                    }

                    if (baseline_marks) {
                        baseline_marks.attr({
                            y1: args.scales.Y(0),
                            y2: args.scales.Y(0)
                        });
                    }
                }

                bars.attr('y', args.scalefns.yf)
                    .attr('x', function(d) {
                        return args.scalefns.xf(d) + appropriate_size/2;
                    })
                    .attr('width', appropriate_size)
                    .attr('height', function(d) {
                        return 0 - (args.scalefns.yf(d) - args.scales.Y(0));
                    });


                if (args.predictor_accessor) {
                    pp = args.predictor_proportion;
                    pp0 = pp-1;

                    // thick line through bar;
                    predictor_bars
                        .attr('y', function(d) {
                            return args.scales.Y(0) - (args.scales.Y(0) - args.scales.Y(d[args.predictor_accessor]));
                        })
                        .attr('x', function(d) {
                            return args.scalefns.xf(d) + pp0*appropriate_size/(pp*2) + appropriate_size/2;
                        })
                        .attr('width', appropriate_size/pp)
                        .attr('height', function(d) {
                            return 0 - (args.scales.Y(d[args.predictor_accessor]) - args.scales.Y(0));
                        });
                }

                if (args.baseline_accessor) {
                    pp = args.predictor_proportion;

                    baseline_marks
                        .attr('x1', function(d) {
                            return args.scalefns.xf(d)+appropriate_size/2-appropriate_size/pp + appropriate_size/2;
                        })
                        .attr('x2', function(d) {
                            return args.scalefns.xf(d)+appropriate_size/2+appropriate_size/pp + appropriate_size/2;
                        })
                        .attr('y1', function(d) { return args.scales.Y(d[args.baseline_accessor]); })
                        .attr('y2', function(d) { return args.scales.Y(d[args.baseline_accessor]); });
                }
            } else {
                appropriate_size = args.scales.Y.rangeBand()/1.5;

                if (perform_load_animation) {
                    bars.attr('width', 0);

                    if (predictor_bars) {
                        predictor_bars.attr('width', 0);
                    }

                    if (baseline_marks) {
                        baseline_marks.attr({
                            x1: args.scales.X(0),
                            x2: args.scales.X(0)
                        });
                    }
                }

                bars.attr('x', args.scales.X(0))
                    .attr('y', function(d) {
                        return args.scalefns.yf(d) + appropriate_size/2;
                    })
                    .attr('height', appropriate_size)
                    .attr('width', function(d) {
                        return args.scalefns.xf(d) - args.scales.X(0);
                    });

                if (args.predictor_accessor) {
                    pp = args.predictor_proportion;
                    pp0 = pp-1;

                    // thick line  through bar;
                    predictor_bars
                        .attr('x', args.scales.X(0))
                        .attr('y', function(d) {
                            return args.scalefns.yf(d) + pp0 * appropriate_size/(pp*2) + appropriate_size / 2;
                        })
                        .attr('height', appropriate_size / pp)
                        .attr('width', function(d) {
                            return args.scales.X(d[args.predictor_accessor]) - args.scales.X(0);
                        });
                }

                if (args.baseline_accessor) {
                    pp = args.predictor_proportion;

                    baseline_marks
                        .attr('x1', function(d) { return args.scales.X(d[args.baseline_accessor]); })
                        .attr('x2', function(d) { return args.scales.X(d[args.baseline_accessor]); })
                        .attr('y1', function(d) {
                            return args.scalefns.yf(d) + appropriate_size / 2 - appropriate_size / pp + appropriate_size / 2;
                        })
                        .attr('y2', function(d) {
                            return args.scalefns.yf(d) + appropriate_size / 2 + appropriate_size / pp + appropriate_size / 2;
                        });
                }
            }

            return this;
        };

        this.markers = function() {
            markers(args);
            return this;
        };

        this.rollover = function() {
            var svg = mg_get_svg_child_of(args.target);
            var g;

            //remove the old rollovers if they already exist
            svg.selectAll('.mg-rollover-rect').remove();
            svg.selectAll('.mg-active-datapoint').remove();

            //rollover text
            svg.append('text')
                .attr('class', 'mg-active-datapoint')
                .attr('xml:space', 'preserve')
                .attr('x', args.width - args.right)
                .attr('y', args.top * 0.75)
                .attr('dy', '.35em')
                .attr('text-anchor', 'end');

            g = svg.append('g')
                .attr('class', 'mg-rollover-rect');

            //draw rollover bars
            var bar = g.selectAll(".mg-bar-rollover")
                .data(args.data[0]).enter()
                .append("rect")
                  .attr('class', 'mg-bar-rollover');

            if (this.is_vertical) {
                bar.attr("x", args.scalefns.xf)
                    .attr("y", function() {
                        return args.scales.Y(0) - args.height;
                    })
                    .attr('width', args.scales.X.rangeBand())
                    .attr('height', args.height)
                    .attr('opacity', 0)
                    .on('mouseover', this.rolloverOn(args))
                    .on('mouseout', this.rolloverOff(args))
                    .on('mousemove', this.rolloverMove(args));
            } else {
                bar.attr("x", args.scales.X(0))
                    .attr("y", args.scalefns.yf)
                    .attr('width', args.width)
                    .attr('height', args.scales.Y.rangeBand()+2)
                    .attr('opacity', 0)
                    .on('mouseover', this.rolloverOn(args))
                    .on('mouseout', this.rolloverOff(args))
                    .on('mousemove', this.rolloverMove(args));
            }
            return this;
        };

        this.rolloverOn = function(args) {
            var svg = mg_get_svg_child_of(args.target);
            var label_accessor = this.is_vertical ? args.x_accessor : args.y_accessor;
            var data_accessor = this.is_vertical ? args.y_accessor : args.x_accessor;
            var label_units = this.is_vertical ? args.yax_units : args.xax_units;

            return function(d, i) {
                svg.selectAll('text')
                    .filter(function(g, j) {
                        return d === g;
                    })
                    .attr('opacity', 0.3);

                var fmt = MG.time_format(args.utc_time, '%b %e, %Y');
                var num = format_rollover_number(args);

                //highlight active bar
                svg.selectAll('g.mg-barplot .mg-bar')
                    .filter(function(d, j) {
                        return j === i;
                    })
                    .classed('active', true);

                //update rollover text
                if (args.show_rollover_text) {
                    svg.select('.mg-active-datapoint')
                        .text(function() {
                            if (args.time_series) {
                                var dd = new Date(+d[data_accessor]);
                                dd.setDate(dd.getDate());

                                return fmt(dd) + '  ' + label_units + num(d[label_accessor]);
                            } else {
                                return d[label_accessor] + ': ' + num(d[data_accessor]);
                            }
                        });
                }

                if (args.mouseover) {
                    args.mouseover(d, i);
                }
            };
        };

        this.rolloverOff = function(args) {
            var svg = mg_get_svg_child_of(args.target);

            return function(d, i) {
                //reset active bar
                svg.selectAll('g.mg-barplot .mg-bar')
                    .classed('active', false);

                //reset active data point text
                svg.select('.mg-active-datapoint')
                    .text('');

                if (args.mouseout) {
                    args.mouseout(d, i);
                }
            };
        };

        this.rolloverMove = function(args) {
            return function(d, i) {
                if (args.mousemove) {
                    args.mousemove(d, i);
                }
            };
        };

        this.windowListeners = function() {
            mg_window_listeners(this.args);
            return this;
        };

        this.init(args);
    }

    var defaults = {
        y_accessor: 'factor',
        x_accessor: 'value',
        baseline_accessor: null,
        predictor_accessor: null,
        predictor_proportion: 5,
        dodge_accessor: null,
        binned: true,
        padding_percentage: 0,
        outer_padding_percentage: 0.1,
        height: 500,
        bar_height: 20,
        top: 45,
        left: 70,
        truncate_x_labels: true,
        truncate_y_labels: true,
        rotate_x_labels: 0,
        rotate_y_labels: 0
    };

    MG.register('bar', barChart, defaults);

}).call(this);

/*
Data Tables

Along with histograms, bars, lines, and scatters, a simple data table can take you far.
We often just want to look at numbers, organized as a table, where columns are variables,
and rows are data points. Sometimes we want a cell to have a small graphic as the main
column element, in which case we want small multiples. sometimes we want to

var table = New data_table(data)
                .target('div#data-table')
                .title({accessor: 'point_name', align: 'left'})
                .description({accessor: 'description'})
                .number({accessor: ''})

*/

MG.data_table = function(args) {
    'use strict';
    this.args = args;
    this.args.standard_col = { width: 150, font_size: 12, font_weight: 'normal' };
    this.args.columns = [];
    this.formatting_options = [['color', 'color'], ['font-weight', 'font_weight'], ['font-style', 'font_style'], ['font-size', 'font_size']];

    this._strip_punctuation = function(s) {
        var punctuationless = s.replace(/[^a-zA-Z0-9 _]+/g, '');
        var finalString = punctuationless.replace(/ +?/g, '');
        return finalString;
    };

    this._format_element = function(element, value, args) {
        this.formatting_options.forEach(function(fo) {
            var attr = fo[0];
            var key = fo[1];
            if (args[key]) element.style(attr,
                typeof args[key] === 'string' ||
                typeof args[key] === 'number' ?
                    args[key] : args[key](value));
        });
    };

    this._add_column = function(_args, arg_type) {
        var standard_column = this.args.standard_col;
        var args = merge_with_defaults(MG.clone(_args), MG.clone(standard_column));
        args.type = arg_type;
        this.args.columns.push(args);
    };

    this.target = function() {
        var target = arguments[0];
        this.args.target = target;
        return this;
    };

    this.title = function() {
        this._add_column(arguments[0], 'title');
        return this;
    };

    this.text = function() {
        this._add_column(arguments[0], 'text');
        return this;
    };

    this.bullet = function() {
        /*
        text label
        main value
        comparative measure
        any number of ranges

        additional args:
        no title
        xmin, xmax
        format: percentage
        xax_formatter
        */
        return this;
    };

    this.sparkline = function() {
        return this;
    };

    this.number = function() {
        this._add_column(arguments[0], 'number');
        return this;
    };

    this.display = function() {
        var args = this.args;

        chart_title(args);

        var target = args.target;
        var table = d3.select(target).append('table').classed('mg-data-table', true);
        var colgroup = table.append('colgroup');
        var thead = table.append('thead');
        var tbody = table.append('tbody');
        var this_column;
        var this_title;

        var tr, th, td_accessor, td_type, td_value, th_text, td_text, td;
        var col;
        var h;

        tr = thead.append('tr');

        for (h = 0; h < args.columns.length; h++) {
            var this_col = args.columns[h];
            td_type = this_col.type;
            th_text = this_col.label;
            th_text = th_text === undefined ? '' : th_text;
            th = tr.append('th')
                .style('width', this_col.width)
                .style('text-align', td_type === 'title' ? 'left' : 'right')
                .text(th_text);

            if (args.show_tooltips && this_col.description) {
                th.append('i')
                    .classed('fa', true)
                    .classed('fa-question-circle', true)
                    .classed('fa-inverse', true);

                $(th[0]).popover({
                    html: true,
                    animation: false,
                    content: this_col.description,
                    trigger: 'hover',
                    placement: 'top',
                    container: $(th[0])
                 });
            }
        }

        for (h = 0; h < args.columns.length; h++) {
            col = colgroup.append('col');
            if (args.columns[h].type === 'number') {
                col.attr('align', 'char').attr('char', '.');
            }
        }

        for (var i=0; i < args.data.length; i++) {
            tr = tbody.append('tr');
            for (var j = 0; j < args.columns.length; j++) {
                this_column = args.columns[j];
                td_accessor = this_column.accessor;
                td_value = td_text = args.data[i][td_accessor];
                td_type     = this_column.type;

                if (td_type === 'number') {
                    //td_text may need to be rounded
                    if (this_column.hasOwnProperty('round') && !this_column.hasOwnProperty('format')) {
                        // round according to the number value in this_column.round
                        td_text = d3.format('0,.'+this_column.round+'f')(td_text);
                    }

                    if (this_column.hasOwnProperty('value_formatter')) {
                        // provide a function that formats the text according to the function this_column.format.
                        td_text = this_column.value_formatter(td_text);
                    }

                    if (this_column.hasOwnProperty('format')) {
                        // this is a shorthand for percentage formatting, and others if need be.
                        // supported: 'percentage', 'count', 'temperature'

                        if (this_column.round) {
                            td_text = d3.round(td_text, this_column.round);
                        }

                        var this_format = this_column.format;
                        var formatter;

                        if (this_format === 'percentage')  formatter = d3.format('%p');
                        if (this_format === 'count')       formatter = d3.format("0,000");
                        if (this_format === 'temperature') formatter = function(t) { return t +'°'; };

                        td_text = formatter(td_text);
                    }

                    if (this_column.hasOwnProperty('currency')) {
                        // this is another shorthand for formatting according to a currency amount, which gets appended to front of number
                        td_text = this_column.currency + td_text;
                    }
                }

                td = tr.append('td')
                    .classed('table-' + td_type, true)
                    .classed('table-' + td_type + '-' + this._strip_punctuation(td_accessor), true)
                    .attr('data-value', td_value)
                    .style('width', this_column.width)
                    .style('text-align', td_type === 'title' || td_type === 'text' ? 'left' : 'right');

                this._format_element(td, td_value, this_column);

                if (td_type === 'title') {
                    this_title = td.append('div').text(td_text);
                    this._format_element(this_title, td_text, this_column);

                    if (args.columns[j].hasOwnProperty('secondary_accessor')) {
                        td.append('div')
                            .text(args.data[i][args.columns[j].secondary_accessor])
                            .classed("secondary-title", true);
                    }
                } else {
                    td.text(td_text);
                }
            }
        }

        return this;
    };

    return this;
};

(function () {
  'use strict';

  function mg_missing_add_text (svg, args) {
    svg.selectAll('.mg-missing-text').data([args.missing_text])
      .enter().append('text')
      .attr('class', 'mg-missing-text')
      .attr('x', args.width / 2)
      .attr('y', args.height / 2)
      .attr('dy', '.50em')
      .attr('text-anchor', 'middle')
      .text(args.missing_text);
  }

  function mg_missing_x_scale (args) {
    args.scales.X = d3.scale.linear()
      .domain([0, args.data.length])
      .range([mg_get_plot_left(args), mg_get_plot_right(args)]);
    args.scalefns.yf = function (di) { return args.scales.Y(di.y); };
  }

  function mg_missing_y_scale (args) {
    args.scales.Y = d3.scale.linear()
      .domain([-2, 2])
      .range([args.height - args.bottom - args.buffer * 2, args.top]);
    args.scalefns.xf = function (di) { return args.scales.X(di.x); };
  }

  function mg_make_fake_data (args) {
    var data = [];
    for (var x = 1; x <= 50; x++) {
      data.push({'x': x, 'y': Math.random() - (x * 0.03)});
    }
    args.data = data;
  }



  function mg_add_missing_background_rect (g, args) {
    g.append('svg:rect')
      .classed('mg-missing-background', true)
      .attr('x', args.buffer)
      .attr('y', args.buffer)
      .attr('width', args.width - args.buffer * 2)
      .attr('height', args.height - args.buffer * 2)
      .attr('rx', 15)
      .attr('ry', 15);
  }

  function mg_missing_add_line (g, args) {
    var line = d3.svg.line()
      .x(args.scalefns.xf)
      .y(args.scalefns.yf)
      .interpolate(args.interpolate);
    g.append('path')
      .attr('class', 'mg-main-line mg-line1-color')
      .attr('d', line(args.data));
  }

  function mg_missing_add_area (g, args) {
    var area = d3.svg.area()
      .x(args.scalefns.xf)
      .y0(args.scales.Y.range()[0])
      .y1(args.scalefns.yf)
      .interpolate(args.interpolate);
    g.append('path')
      .attr('class', 'mg-main-area mg-area1-color')
      .attr('d', area(args.data));
  }

  function mg_remove_all_children (args) {
    d3.select(args.target).selectAll('svg *').remove();
  }

  function mg_missing_remove_legend (args) {
    if (args.legend_target) {
      d3.select(args.legend_target).html('');
    }
  }

  function missingData (args) {
    this.init = function (args) {
      this.args = args;

      mg_init_compute_width(args);
      mg_init_compute_height(args);

      chart_title(args);

      // create svg if one doesn't exist

      var container = d3.select(args.target);
      mg_raise_container_error(container, args);
      var svg = container.selectAll('svg');
      mg_remove_svg_if_chart_type_has_changed(svg, args);
      svg = mg_add_svg_if_it_doesnt_exist(svg, args);
      mg_adjust_width_and_height_if_changed(svg, args);
      mg_set_viewbox_for_scaling(svg, args);
      mg_remove_all_children(args);

      svg.classed('mg-missing', true);
      mg_missing_remove_legend(args);

      // are we adding a background placeholder
      if (args.show_missing_background) {
        mg_make_fake_data(args);
        mg_missing_x_scale(args);
        mg_missing_y_scale(args);
        var g = mg_add_g(svg, 'mg-missing-pane');

        mg_add_missing_background_rect(g, args);
        mg_missing_add_line(g, args);
        mg_missing_add_area(g, args);
      }

      mg_missing_add_text(svg, args);

      this.windowListeners();

      return this;
    };

    this.windowListeners = function () {
      mg_window_listeners(this.args);
      return this;
    };

    this.init(args);
  }

  var defaults = {
    top: 40, // the size of the top margin
    bottom: 30, // the size of the bottom margin
    right: 10, // size of the right margin
    left: 10, // size of the left margin
    buffer: 8, // the buffer between the actual chart area and the margins
    legend_target: '',
    width: 350,
    height: 220,
    missing_text: 'Data currently missing or unavailable',
    scalefns: {},
    scales: {},
    show_tooltips: true,
    show_missing_background: true,
    interpolate: 'cardinal'
  };

  MG.register('missing-data', missingData, defaults);
}).call(this);

function raw_data_transformation(args) {
  'use strict';

  // dupe our data so we can modify it without adverse effect
  args.data = MG.clone(args.data);

  // We need to account for a few data format cases:
  // #1 [{key:__, value:__}, ...]                // unnested obj-arrays
  // #2 [[{key:__, value:__}, ...], [{key:__, value:__}, ...]] // nested obj-arrays
  // #3 [[4323, 2343],..]                    // unnested 2d array
  // #4 [[[4323, 2343],..] , [[4323, 2343],..]]        // nested 2d array

  args.array_of_objects = false;
  args.array_of_arrays = false;
  args.nested_array_of_arrays = false;
  args.nested_array_of_objects = false;

  // is the data object a nested array?
  if (is_array_of_arrays(args.data)) {
    args.nested_array_of_objects = args.data.map(function(d) {
      return is_array_of_objects_or_empty(d);
    });                               // Case #2
    args.nested_array_of_arrays = args.data.map(function(d) {
      return is_array_of_arrays(d);
    });                               // Case #4
  } else {
    args.array_of_objects = is_array_of_objects(args.data);     // Case #1
    args.array_of_arrays = is_array_of_arrays(args.data);     // Case #3
  }

  if (args.chart_type === 'line') {
    if (args.array_of_objects || args.array_of_arrays) {
      args.data = [args.data];
    }
  } else {
    if (!(args.data[0] instanceof Array)) {
      args.data = [args.data];
    }
  }

  // if the y_accessor is an array, break it up and store the result in args.data
  mg_process_multiple_y_accessors(args);

  // if user supplies keyword in args.color, change to arg.colors.
  // this is so that the API remains fairly sensible and legible.
  if (args.color !== undefined) {
    args.colors = args.color;
  }

  // if user has supplied args.colors, and that value is a string, turn it into an array.
  if (args.colors !== null && typeof args.colors === 'string') {
    args.colors = [args.colors];
  }

  // sort x-axis data
  if (args.chart_type === 'line' && args.x_sort === true) {
    for (var i = 0; i < args.data.length; i++) {
      args.data[i].sort(function(a, b) {
        return a[args.x_accessor] - b[args.x_accessor];
      });
    }
  }

  return this;
}

function mg_process_multiple_y_accessors(args) {
  if (args.y_accessor instanceof Array) {
  args.data = args.data.map(function(_d) {
    return args.y_accessor.map(function(ya) {
    return _d.map(function(di) {
      di = MG.clone(di);

      if (di[ya] === undefined) {
      return undefined;
      }

      di['multiline_y_accessor'] = di[ya];
      return di;
    }).filter(function(di) {
      return di !== undefined;
    });
    });
  })[0];

  args.y_accessor = 'multiline_y_accessor';
  }
}

MG.raw_data_transformation = raw_data_transformation;

function process_line(args) {
  'use strict';

  var time_frame;

  //do we have a time-series?
  var is_time_series = d3.sum(args.data.map(function(series) {
    return series.length > 0 && series[0][args.x_accessor] instanceof Date;
  })) > 0;

  //force linear interpolation when missing_is_hidden is enabled
  if (args.missing_is_hidden) {
    args.interpolate = 'linear';
  }
  //are we replacing missing y values with zeros?
  if ((args.missing_is_zero || args.missing_is_hidden)
      && args.chart_type === 'line'
      && is_time_series
    ) {

    for (var i = 0; i < args.data.length; i++) {
      //we need to have a dataset of length > 2, so if it's less than that, skip
      if (args.data[i].length <= 1) {
        continue;
      }

      var first = args.data[i][0];
      var last = args.data[i][args.data[i].length-1];
      //initialize our new array for storing the processed data
      var processed_data = [];

      //we'll be starting from the day after our first date
      var start_date = MG.clone(first[args.x_accessor]).setDate(first[args.x_accessor].getDate() + 1);

      //if we've set a max_x, add data points up to there
      var from = (args.min_x) ? args.min_x : start_date;
      var upto = (args.max_x) ? args.max_x : last[args.x_accessor];

      time_frame = mg_get_time_frame((upto-from)/1000);

      if (time_frame == 'default' && args.missing_is_hidden_accessor === null) {
        for (var d = new Date(from); d <= upto; d.setDate(d.getDate() + 1)) {
          var o = {};
          d.setHours(0, 0, 0, 0);

          //add the first date item
          //we'll be starting from the day after our first date
          if (Date.parse(d) === Date.parse(new Date(start_date))) {
            processed_data.push(MG.clone(args.data[i][0]));
          }

          //check to see if we already have this date in our data object
          var existing_o = null;
          args.data[i].forEach(function(val, i) {
            if (Date.parse(val[args.x_accessor]) === Date.parse(new Date(d))) {
              existing_o = val;

              return false;
            }
          });

          //if we don't have this date in our data object, add it and set it to zero
          if (!existing_o) {
            o[args.x_accessor] = new Date(d);
            o[args.y_accessor] = 0;
            o['_missing'] = true; //we want to distinguish between zero-value and missing observations
            processed_data.push(o);
          }
          //if the data point has, say, a 'missing' attribute set or if its
          //y-value is null identify it internally as missing
          else if (existing_o[args.missing_is_hidden_accessor]
              || existing_o[args.y_accessor] === null
            ) {
            existing_o['_missing'] = true;
            processed_data.push(existing_o);
          }
          //otherwise, use the existing object for that date
          else {
            processed_data.push(existing_o);
          }
        }
      }
      else {
        for (var j = 0; j < args.data[i].length; j += 1) {
          var o = MG.clone(args.data[i][j]);
          o['_missing'] = args.data[i][j][args.missing_is_hidden_accessor];
          processed_data.push(o);
        }
      }

      //update our date object
      args.data[i] = processed_data;
    }
  }

  return this;
}

MG.process_line = process_line;

function process_histogram(args) {
  'use strict';

  // if args.binned=False, then we need to bin the data appropriately.
  // if args.binned=True, then we need to make sure to compute the relevant computed data.
  // the outcome of either of these should be something in args.computed_data.
  // the histogram plotting function will be looking there for the data to plot.

  // we need to compute an array of objects.
  // each object has an x, y, and dx.

  // histogram data is always single dimension
  var our_data = args.data[0];

  var extracted_data;
  if (args.binned === false) {
    // use d3's built-in layout.histogram functionality to compute what you need.

    if (typeof(our_data[0]) === 'object') {
      // we are dealing with an array of objects. Extract the data value of interest.
      extracted_data = our_data
        .map(function(d) {
          return d[args.x_accessor];
        });
    } else if (typeof(our_data[0]) === 'number') {
      // we are dealing with a simple array of numbers. No extraction needed.
      extracted_data = our_data;
    } else {
      console.log('TypeError: expected an array of numbers, found ' + typeof(our_data[0]));
      return;
    }

    var hist = d3.layout.histogram();
    if (args.bins) {
      hist = hist.bins(args.bins);
    }

    args.processed_data = hist(extracted_data)
      .map(function(d) {
        // extract only the data we need per data point.
        return {'x': d.x, 'y': d.y, 'dx': d.dx};
      });
  } else {
    // here, we just need to reconstruct the array of objects
    // take the x accessor and y accessor.
    // pull the data as x and y. y is count.

    args.processed_data = our_data.map(function(d) {
      return {'x': d[args.x_accessor], 'y': d[args.y_accessor]};
    });

    var this_pt;
    var next_pt;

    // we still need to compute the dx component for each data point
    for (var i=0; i < args.processed_data.length; i++) {
      this_pt = args.processed_data[i];
      if (i === args.processed_data.length - 1) {
        this_pt.dx = args.processed_data[i-1].dx;
      } else {
        next_pt = args.processed_data[i+1];
        this_pt.dx = next_pt.x - this_pt.x;
      }
    }
  }

  // capture the original data and accessors before replacing args.data
  if (!args.processed) {
    args.processed = {};
  }
  args.processed.original_data = args.data;
  args.processed.original_x_accessor = args.x_accessor;
  args.processed.original_y_accessor = args.y_accessor;

  args.data = [args.processed_data];
  args.x_accessor = args.processed_x_accessor;
  args.y_accessor = args.processed_y_accessor;

  return this;
}

MG.process_histogram = process_histogram;

// for use with bar charts, etc.
function process_categorical_variables(args) {
  'use strict';

  var extracted_data, processed_data={}, pd=[];
  var our_data = args.data[0];
  var label_accessor = args.bar_orientation === 'vertical' ? args.x_accessor : args.y_accessor;
  var data_accessor =  args.bar_orientation === 'vertical' ? args.y_accessor : args.x_accessor;

  args.categorical_variables = [];
  if (args.binned === false) {
    if (typeof(our_data[0]) === 'object') {
      // we are dealing with an array of objects. Extract the data value of interest.
      extracted_data = our_data
        .map(function(d) {
          return d[label_accessor];
        });
    } else {
      extracted_data = our_data;
    }

    var this_dp;

    for (var i = 0; i < extracted_data.length; i++) {
      this_dp=extracted_data[i];
      if (args.categorical_variables.indexOf(this_dp) === -1) args.categorical_variables.push(this_dp);
      if (!processed_data.hasOwnProperty(this_dp)) processed_data[this_dp] = 0;

      processed_data[this_dp] += 1;
    }

    processed_data = Object.keys(processed_data).map(function(d) {
      var obj = {};
      obj[data_accessor] = processed_data[d];
      obj[label_accessor] = d;
      return obj;
    });
  } else {
    // nothing needs to really happen here.
    processed_data = our_data;
    args.categorical_variables = d3.set(processed_data.map(function(d) {
      return d[label_accessor];
    })).values();
    args.categorical_variables.reverse();
  }

  args.data = [processed_data];
  return this;
}

MG.process_categorical_variables = process_categorical_variables;

function process_point(args) {
  'use strict';

<<<<<<< HEAD
  var data = args.data[0];
  var x = data.map(function(d) { return d[args.x_accessor]; });
  var y = data.map(function(d) { return d[args.y_accessor]; });

  if (args.least_squares) {
    args.ls_line = least_squares(x,y);
  }

  //args.lowess_line = lowess_robust(x,y, .5, 100)
  return this;
=======
    if (args.least_squares) {
        args.ls_line = least_squares(x,y);
    }
    //args.lowess_line = lowess_robust(x,y, .5, 100)
    return this;
>>>>>>> ca59a036

}

MG.process_point = process_point;

function add_ls(args) {
    var svg = mg_get_svg_child_of(args.target);
    var data = args.data[0];
    var min_x = d3.min(data, function(d) { return d[args.x_accessor]; });
    var max_x = d3.max(data, function(d) { return d[args.x_accessor]; });

    d3.select(args.target).selectAll('.mg-least-squares-line').remove();

    svg.append('svg:line')
        .attr('x1', args.scales.X(min_x))
        .attr('x2', args.scales.X(max_x))
        .attr('y1', args.scales.Y(args.ls_line.fit(min_x)) )
        .attr('y2', args.scales.Y(args.ls_line.fit(max_x)) )
        .attr('class', 'mg-least-squares-line');
}

MG.add_ls = add_ls;

function add_lowess(args) {
    var svg = d3.select($(args.target).find('svg').get(0));
    var lowess = args.lowess_line;

    var line = d3.svg.line()
        .x(function(d) { return args.scales.X(d.x); })
        .y(function(d) { return args.scales.Y(d.y); })
            .interpolate(args.interpolate);

    svg.append('path')
        .attr('d', line(lowess))
        .attr('class', 'mg-lowess-line');
}

MG.add_lowess = add_lowess;

function lowess_robust(x, y, alpha, inc) {
    // Used http://www.unc.edu/courses/2007spring/biol/145/001/docs/lectures/Oct27.html
    // for the clear explanation of robust lowess.

    // calculate the the first pass.
    var _l;
    var r = [];
    var yhat = d3.mean(y);
    var i;
    for (i = 0; i < x.length; i += 1) { r.push(1); }
    _l = _calculate_lowess_fit(x,y,alpha, inc, r);
    var x_proto = _l.x;
    var y_proto = _l.y;

    // Now, take the fit, recalculate the weights, and re-run LOWESS using r*w instead of w.

    for (i = 0; i < 100; i += 1) {
        r = d3.zip(y_proto, y).map(function(yi) {
            return Math.abs(yi[1] - yi[0]);
        });

        var q = d3.quantile(r.sort(), 0.5);

        r = r.map(function(ri) {
            return _bisquare_weight(ri / (6 * q));
        });

        _l = _calculate_lowess_fit(x,y,alpha,inc, r);
        x_proto = _l.x;
        y_proto = _l.y;
    }

    return d3.zip(x_proto, y_proto).map(function(d) {
        var p = {};
        p.x = d[0];
        p.y = d[1];
        return p;
    });
}

MG.lowess_robust = lowess_robust;

function lowess(x, y, alpha, inc) {
    var r = [];
    for (var i = 0; i < x.length; i += 1) { r.push(1); }
    var _l = _calculate_lowess_fit(x, y, alpha, inc, r);
}

MG.lowess = lowess;

function least_squares(x_, y_) {
    var x, y, xi, yi,
        _x  = 0,
        _y  = 0,
        _xy = 0,
        _xx = 0;

    var n = x_.length;
    if (x_[0] instanceof Date) {
        x = x_.map(function(d) {
            return d.getTime();
        });
    } else {
        x = x_;
    }

    if (y_[0] instanceof Date) {
        y = y_.map(function(d) {
            return d.getTime();
        });
    } else {
        y = y_;
    }

    var xhat = d3.mean(x);
    var yhat = d3.mean(y);
    var numerator = 0, denominator = 0;

    for (var i = 0; i < x.length; i++) {
        xi = x[i];
        yi = y[i];
        numerator += (xi - xhat) * (yi - yhat);
        denominator += (xi - xhat) * (xi - xhat);
    }

    var beta = numerator / denominator;
    var x0 = yhat - beta * xhat;

    return {
        x0: x0,
        beta: beta,
        fit: function(x) {
            return x0 + x * beta;
        }
    };
}

MG.least_squares = least_squares;

function _pow_weight(u, w) {
    if (u >= 0 && u <= 1) {
        return Math.pow(1 - Math.pow(u,w), w);
    } else {
        return 0;
    }
}

function _bisquare_weight(u) {
    return _pow_weight(u, 2);
}

function _tricube_weight(u) {
    return _pow_weight(u, 3);
}

function _neighborhood_width(x0, xis) {
    return Array.max(xis.map(function(xi) {
        return Math.abs(x0 - xi);
    }));
}

function _manhattan(x1,x2) {
    return Math.abs(x1 - x2);
}

function _weighted_means(wxy) {
    var wsum = d3.sum(wxy.map(function(wxyi) { return wxyi.w; }));

    return {
        xbar: d3.sum(wxy.map(function(wxyi) {
            return wxyi.w * wxyi.x;
        })) / wsum,
        ybar:d3.sum(wxy.map(function(wxyi) {
            return wxyi.w * wxyi.y;
        })) / wsum
    };
}

function _weighted_beta(wxy, xbar, ybar) {
    var num = d3.sum(wxy.map(function(wxyi) {
        return Math.pow(wxyi.w, 2) * (wxyi.x - xbar) * (wxyi.y - ybar);
    }));

    var denom = d3.sum(wxy.map(function(wxyi) {
        return Math.pow(wxyi.w, 2) * Math.pow(wxyi.x - xbar, 2);
    }));

    return num / denom;
}

function _weighted_least_squares(wxy) {
    var ybar, xbar, beta_i, x0;

    var _wm = _weighted_means(wxy);

    xbar = _wm.xbar;
    ybar = _wm.ybar;

    var beta = _weighted_beta(wxy, xbar, ybar);

    return {
        beta : beta,
        xbar : xbar,
        ybar : ybar,
        x0   : ybar - beta * xbar

    };
}

function _calculate_lowess_fit(x, y, alpha, inc, residuals) {
    // alpha - smoothing factor. 0 < alpha < 1/
    //
    //
    var k = Math.floor(x.length * alpha);

    var sorted_x = x.slice();

    sorted_x.sort(function(a,b) {
        if (a < b) { return -1; }
        else if (a > b) { return 1; }

        return 0;
    });

    var x_max = d3.quantile(sorted_x, 0.98);
    var x_min = d3.quantile(sorted_x, 0.02);

    var xy = d3.zip(x, y, residuals).sort();

    var size = Math.abs(x_max - x_min) / inc;

    var smallest = x_min;
    var largest = x_max;
    var x_proto = d3.range(smallest, largest, size);

    var xi_neighbors;
    var x_i, beta_i, x0_i, delta_i, xbar, ybar;

    // for each prototype, find its fit.
    var y_proto = [];

    for (var i = 0; i < x_proto.length; i += 1) {
        x_i = x_proto[i];

        // get k closest neighbors.
        xi_neighbors = xy.map(function(xyi) {
            return [
                Math.abs(xyi[0] - x_i),
                xyi[0],
                xyi[1],
                xyi[2]];
        }).sort().slice(0, k);

        // Get the largest distance in the neighbor set.
        delta_i = d3.max(xi_neighbors)[0];

        // Prepare the weights for mean calculation and WLS.

        xi_neighbors = xi_neighbors.map(function(wxy) {
            return {
                w : _tricube_weight(wxy[0] / delta_i) * wxy[3],
                x : wxy[1],
                y  :wxy[2]
            };
        });

        // Find the weighted least squares, obviously.
        var _output = _weighted_least_squares(xi_neighbors);

        x0_i = _output.x0;
        beta_i = _output.beta;

        //
        y_proto.push(x0_i + beta_i * x_i);
    }

    return {x: x_proto, y: y_proto};
}

function format_rollover_number(args) {
    var num;
    if (args.format === 'count') {
        num = function(d_) {
            var is_float = d_ % 1 !== 0;
            var n = d3.format("0,000");
            d_ = is_float ? d3.round(d_, args.decimals) : d_;
            return n(d_);
        };
    } else {
        num = function(d_) {
            var fmt_string = (args.decimals ? '.' + args.decimals : '' ) + '%';
            var n = d3.format(fmt_string);
            return n(d_);
        };
    }
    return num;
}

var time_rollover_format = function (f, d, accessor, utc) {
    var fd;
    if (typeof f === 'string') {
      fd = MG.time_format(utc, f)(d[accessor]);
    } else if (typeof f === 'function') {
      fd = f(d);
    } else {
      fd = d[accessor];
    }
    return fd;
};

// define our rollover format for numbers
var number_rollover_format = function (f, d, accessor) {
    var fd;
    if (typeof f === 'string') {
      fd = d3.format(f)(d[accessor]);
    } else if (typeof f === 'function') {
      fd = f(d);
    } else {
      fd = d[accessor];
    }
    return fd;
};

function mg_format_y_rollover(args, num, d) {
  var formatted_y;
  if (args.y_mouseover !== null) {
    if (args.aggregate_rollover) {
      formatted_y = number_rollover_format(args.y_mouseover, d, args.y_accessor);
    } else {
      formatted_y = number_rollover_format(args.y_mouseover, d, args.y_accessor);
    }
  } else {
    if (args.time_series) {
      if (args.aggregate_rollover) {
        formatted_y = num(d[args.y_accessor]);//number_rollover_format(args.y_rollover_format, d, args.y_accessor);
      } else {
        formatted_y = args.yax_units + num(d[args.y_accessor]);
      }
    }
    else {
      formatted_y = args.y_accessor + ': ' + args.yax_units + num(d[args.y_accessor]);
    }
  }
  return formatted_y;
}


function mg_format_x_rollover(args, fmt, d) {
    var formatted_x;
    if (args.x_mouseover !== null) {
      if (args.time_series) {
        if (args.aggregate_rollover) {
          formatted_x = time_rollover_format(args.x_mouseover, d, 'key', args.utc);
        } else {
          formatted_x = time_rollover_format(args.x_mouseover, d, args.x_accessor, args.utc);
        }
      } else {
        formatted_x = number_rollover_format(args.x_mouseover, d, args.x_accessor);
      }
    } else {
      if (args.time_series) {
        if (args.aggregate_rollover && args.data.length > 1) {
          var date = new Date(d.key);
        } else {
          var date = new Date(+d[args.x_accessor]);
          date.setDate(date.getDate());
        }

        formatted_x = fmt(date) + '  ';
      } else {
        formatted_x = args.x_accessor + ': ' + d[args.x_accessor] + ', ';
      }
    }       
    return formatted_x;   
}

MG.format_rollover_number = format_rollover_number;

// http://bl.ocks.org/mbostock/3916621
function path_tween(d1, precision) {
  return function() {
    var path0 = this,
        path1 = path0.cloneNode(),
        n0 = path0.getTotalLength() || 0,
        n1 = (path1.setAttribute("d", d1), path1).getTotalLength() || 0;

    // Uniform sampling of distance based on specified precision.
    var distances = [0], i = 0, dt = precision / Math.max(n0, n1);
    while ((i += dt) < 1) distances.push(i);
    distances.push(1);

    // Compute point-interpolators at each distance.
    var points = distances.map(function(t) {
      var p0 = path0.getPointAtLength(t * n0),
          p1 = path1.getPointAtLength(t * n1);
      return d3.interpolate([p0.x, p0.y], [p1.x, p1.y]);
    });

    return function(t) {
      return t < 1 ? "M" + points.map(function(p) { return p(t); }).join("L") : d1;
    };
  };
}

MG.path_tween = path_tween;

//a set of helper functions, some that we've written, others that we've borrowed

MG.convert = {};

MG.convert.date = function(data, accessor, time_format) {
    time_format = (typeof time_format === "undefined") ? '%Y-%m-%d' : time_format;
    data = data.map(function(d) {
        var fff = d3.time.format(time_format);
        d[accessor] = fff.parse(d[accessor]);
        return d;
    });

    return data;
};

MG.convert.number = function(data, accessor) {
    data = data.map(function(d) {
        d[accessor] = Number(d[accessor]);
        return d;
    });

    return data;
};

MG.time_format = function(utc, specifier) {
    return utc ? d3.time.format.utc(specifier) : d3.time.format(specifier);
};

function mg_get_rollover_time_format(args) {
  var fmt;
  switch (args.processed.x_time_frame) {
    case 'millis':
      fmt = MG.time_format(args.utc_time, '%b %e, %Y  %H:%M:%S.%L');
      break;
    case 'seconds':
      fmt = MG.time_format(args.utc_time, '%b %e, %Y  %H:%M:%S');
      break;
    case 'less-than-a-day':
      fmt = MG.time_format(args.utc_time, '%b %e, %Y  %I:%M%p');
      break;
    case 'four-days':
      fmt = MG.time_format(args.utc_time, '%b %e, %Y  %I:%M%p');
      break;
    default:
      fmt = MG.time_format(args.utc_time, '%b %e, %Y');
  }
  return fmt;
}

function mg_data_in_plot_bounds (datum, args) {
  return datum[args.x_accessor] >= args.processed.min_x &&
          datum[args.x_accessor] <= args.processed.max_x &&
          datum[args.y_accessor] >= args.processed.min_y &&
          datum[args.y_accessor] <= args.processed.max_y
}

function is_array(thing){
    return Object.prototype.toString.call(thing) === '[object Array]';
}

function is_function(thing){
    return Object.prototype.toString.call(thing) === '[object Function]';
}

function is_empty_array(thing){
    return is_array(thing) && thing.length === 0;
}

function is_object(thing){
    return Object.prototype.toString.call(thing) === '[object Object]';
}

function is_array_of_arrays(data){
    var all_elements = data.map(function(d){return is_array(d) === true && d.length > 0});
    return d3.sum(all_elements) === data.length;
}

function is_array_of_objects(data){
    // is every element of data an object?
    var all_elements = data.map(function(d){return is_object(d)===true});
    return d3.sum(all_elements) === data.length;
}

function is_array_of_objects_or_empty(data){
    return is_empty_array(data) || is_array_of_objects(data);
}


function mg_get_bottom (args) {
    return args.height - args.bottom;
}

function mg_get_plot_bottom (args) {
  // returns the pixel location of the bottom side of the plot area.
  return mg_get_bottom(args) - args.buffer;
}

function mg_get_top (args) {
    return args.top;
}

function mg_get_plot_top (args) {
    // returns the pixel location of the top side of the plot area.
    return mg_get_top(args) + args.buffer;
}

function mg_get_left (args) {
    return args.left;
}

function mg_get_plot_left (args) {
    // returns the pixel location of the left side of the plot area.
    return mg_get_left(args) + args.buffer;
}

function mg_get_right (args) {
    return args.width - args.right;
}

function mg_get_plot_right (args) {
    // returns the pixel location of the right side of the plot area.
    return mg_get_right(args) - args.buffer;
}

//////// adding elements, removing elements /////////////

function mg_exit_and_remove (elem) {
    elem.exit().remove();
}

function mg_selectAll_and_remove (svg, cl) {
    svg.selectAll(cl).remove();
}

function mg_add_g (svg, cl) {
    return svg.append('g').classed(cl, true);
}

function mg_remove_element(svg, elem) {
    svg.select(elem).remove();
}


//////// axis helper functions ////////////

function mg_make_rug(args, rug_class){
    var svg = mg_get_svg_child_of(args.target);
    var all_data = mg_flatten_array(args.data);
    var rug = svg.selectAll('line.'+rug_class).data(all_data);
    //set the attributes that do not change after initialization, per
    rug.enter().append('svg:line').attr('class', rug_class).attr('opacity', 0.3);
    //remove rug elements that are no longer in use
    mg_exit_and_remove(rug);
    //set coordinates of new rug elements
    mg_exit_and_remove(rug);
    return rug;
}

function mg_add_scale_function(args, scalefcn_name, scale, accessor){
    args.scalefns[scalefcn_name] = function(di){
        return args.scales[scale](di[accessor]);
    }
}

function mg_add_color_accessor_to_rug (rug, args, rug_mono_class) {
    if (args.color_accessor) {
        rug.attr('stroke', args.scalefns.color);
        rug.classed(rug_mono_class, false);
    } else {
        rug.attr('stroke', null);
        rug.classed(rug_mono_class, true);
    }
}

function mg_add_categorical_scale (args, scale_name, categorical_variables, low, high, padding, padding_percentage) {
    args.scales[scale_name] = d3.scale.ordinal()
        .domain(categorical_variables)
        .rangeRoundBands([low, high], padding || 0, padding_percentage || 0);
}

function mg_rotate_labels (labels, rotation_degree) {
    if (rotation_degree) {
        labels.attr({
            dy: 0,
            transform: function() {
                var elem = d3.select(this);
                return 'rotate('+rotation_degree+' '+elem.attr('x')+','+elem.attr('y')+')';
            }
        });
    }
}


//////////////////////////////////////////////////


function mg_elements_are_overlapping(labels) {
    labels = labels[0];
    for (var i =0; i < labels.length; i++) {
            if ( mg_is_horizontally_overlapping(labels[i], labels)) return true;
    };
    return false;
}

function mg_prevent_horizontal_overlap(labels, args) {
    if (!labels || labels.length == 1) {
        return;
    }

    //see if each of our labels overlaps any of the other labels
    for (var i = 0; i < labels.length; i++) {
        //if so, nudge it up a bit, if the label it intersects hasn't already been nudged
        if (mg_is_horizontally_overlapping(labels[i], labels)) {
            var node = d3.select(labels[i]);
            var newY = +node.attr('y');
            if (newY + 8 >= args.top) {
                newY = args.top - 16;
            }
            node.attr('y', newY);
        }
    }
}

function mg_prevent_vertical_overlap(labels, args) {
    if (!labels || labels.length == 1) {
        return;
    }

    labels.sort(function(b,a){
        return d3.select(a).attr('y') - d3.select(b).attr('y');
    });

    labels.reverse();

    var overlap_amount, label_i, label_j;

    //see if each of our labels overlaps any of the other labels
    for (var i = 0; i < labels.length; i++) {
        //if so, nudge it up a bit, if the label it intersects hasn't already been nudged
        label_i = d3.select(labels[i]).text();

        for (var j = 0; j < labels.length; j ++) {
            label_j = d3.select(labels[j]).text();
            overlap_amount = mg_is_vertically_overlapping(labels[i], labels[j]);

            if (overlap_amount !== false && label_i !== label_j) {
                var node = d3.select(labels[i]);
                var newY = +node.attr('y');
                newY = newY + overlap_amount;
                node.attr('y', newY);
            }
        }
    }
}

function mg_is_vertically_overlapping(element, sibling) {
    var element_bbox = element.getBoundingClientRect();
    var sibling_bbox = sibling.getBoundingClientRect();

    if (element_bbox.top <= sibling_bbox.bottom && element_bbox.top >= sibling_bbox.top) {
        return sibling_bbox.bottom - element_bbox.top;
    }

    return false;
}

function mg_is_horiz_overlap(element, sibling) {
    var element_bbox = element.getBoundingClientRect();
    var sibling_bbox = sibling.getBoundingClientRect();

    if (element_bbox.right >= sibling_bbox.left || element_bbox.top >= sibling_bbox.top) {
        return sibling_bbox.bottom - element_bbox.top;
    }
    return false;
}

function mg_is_horizontally_overlapping(element, labels) {
    var element_bbox = element.getBoundingClientRect();

    for (var i = 0; i < labels.length; i++) {
        if (labels[i] == element) {
            continue;
        }

        //check to see if this label overlaps with any of the other labels
        var sibling_bbox = labels[i].getBoundingClientRect();
        if (element_bbox.top === sibling_bbox.top &&
                !(sibling_bbox.left > element_bbox.right || sibling_bbox.right < element_bbox.left)
            ) {
            return true;
        }
    }

    return false;
}

function mg_get_svg_child_of(selector_or_node) {
    return d3.select(selector_or_node).select('svg');
}

function mg_flatten_array(arr) {
    var flat_data = [];
    return flat_data.concat.apply(flat_data, arr);
}

function mg_next_id() {
    if (typeof MG._next_elem_id === 'undefined') {
        MG._next_elem_id = 0;
    }

    return 'mg-'+(MG._next_elem_id++);
}

function mg_target_ref(target) {
    if (typeof target === 'string') {
        return mg_normalize(target);

    } else if (target instanceof HTMLElement) {
        target_ref = target.getAttribute('data-mg-uid');
        if (!target_ref) {
            target_ref = mg_next_id();
            target.setAttribute('data-mg-uid', target_ref);
        }

        return target_ref;

    } else {
        console.warn('The specified target should be a string or an HTMLElement.', target);
        return mg_normalize(target);
    }
}

function mg_normalize(string) {
    return string
        .replace(/[^a-zA-Z0-9 _-]+/g, '')
        .replace(/ +?/g, '');
}

function get_pixel_dimension(target, dimension) {
    return Number(d3.select(target).style(dimension).replace(/px/g, ''));
}

function get_width(target) {
    return get_pixel_dimension(target, 'width');
}

function get_height(target) {
    return get_pixel_dimension(target, 'height');
}

function isNumeric(n) {
    return !isNaN(parseFloat(n)) && isFinite(n);
}

var each = function(obj, iterator, context) {
    // yanked out of underscore
    var breaker = {};
    if (obj === null) return obj;
    if (Array.prototype.forEach && obj.forEach === Array.prototype.forEach) {
      obj.forEach(iterator, context);
    } else if (obj.length === +obj.length) {
      for (var i = 0, length = obj.length; i < length; i++) {
        if (iterator.call(context, obj[i], i, obj) === breaker) return;
      }
    } else {
      for (var k in obj) {
        if (iterator.call(context, obj[k], k, obj) === breaker) return;
      }
    }

    return obj;
};

function merge_with_defaults(obj) {
    // taken from underscore
    each(Array.prototype.slice.call(arguments, 1), function(source) {
      if (source) {
        for (var prop in source) {
          if (obj[prop] === void 0) obj[prop] = source[prop];
        }
      }
    });

    return obj;
}

MG.merge_with_defaults = merge_with_defaults;

function number_of_values(data, accessor, value) {
    var values = data.filter(function(d) {
        return d[accessor] === value;
    });

    return values.length;
}

function has_values_below(data, accessor, value) {
    var values = data.filter(function(d) {
        return d[accessor] <= value;
    });

    return values.length > 0;
}

function has_too_many_zeros(data, accessor, zero_count) {
    return number_of_values(data, accessor, 0) >= zero_count;
}

//deep copy
//http://stackoverflow.com/questions/728360/most-elegant-way-to-clone-a-javascript-object
MG.clone = function(obj) {
    var copy;

    // Handle the 3 simple types, and null or undefined
    if (null === obj || "object" !== typeof obj) return obj;

    // Handle Date
    if (obj instanceof Date) {
        copy = new Date();
        copy.setTime(obj.getTime());
        return copy;
    }

    // Handle Array
    if (obj instanceof Array) {
        copy = [];
        for (var i = 0, len = obj.length; i < len; i++) {
            copy[i] = MG.clone(obj[i]);
        }
        return copy;
    }

    // Handle Object
    if (obj instanceof Object) {
        copy = {};
        for (var attr in obj) {
            if (obj.hasOwnProperty(attr)) copy[attr] = MG.clone(obj[attr]);
        }
        return copy;
    }

    throw new Error("Unable to copy obj! Its type isn't supported.");
};

//give us the difference of two int arrays
//http://radu.cotescu.com/javascript-diff-function/
function arr_diff(a,b) {
    var seen = [],
        diff = [],
        i;
    for (i = 0; i < b.length; i++)
        seen[b[i]] = true;
    for (i = 0; i < a.length; i++)
        if (!seen[a[i]])
            diff.push(a[i]);
    return diff;
}

MG.arr_diff = arr_diff;

/**
    Print warning message to the console when a feature has been scheduled for removal

    @author Dan de Havilland (github.com/dandehavilland)
    @date 2014-12
*/
function warn_deprecation(message, untilVersion) {
  console.warn('Deprecation: ' + message + (untilVersion ? '. This feature will be removed in ' + untilVersion + '.' : ' the near future.'));
  console.trace();
}

MG.warn_deprecation = warn_deprecation;

/**
    Truncate a string to fit within an SVG text node
    CSS text-overlow doesn't apply to SVG <= 1.2

    @author Dan de Havilland (github.com/dandehavilland)
    @date 2014-12-02
*/
function truncate_text(textObj, textString, width) {
  var bbox,
    position = 0;

  textObj.textContent = textString;
  bbox = textObj.getBBox();

  while (bbox.width > width) {
    textObj.textContent = textString.slice(0, --position) + '...';
    bbox = textObj.getBBox();

    if (textObj.textContent === '...') {
      break;
    }
  }
}

MG.truncate_text = truncate_text;

/**
  Wrap the contents of a text node to a specific width

  Adapted from bl.ocks.org/mbostock/7555321

  @author Mike Bostock
  @author Dan de Havilland
  @date 2015-01-14
*/
function wrap_text(text, width, token, tspanAttrs) {
  text.each(function() {
    var text = d3.select(this),
        words = text.text().split(token || /\s+/).reverse(),
        word,
        line = [],
        lineNumber = 0,
        lineHeight = 1.1, // ems
        y = text.attr("y"),
        dy = 0,
        tspan = text.text(null)
          .append("tspan")
          .attr("x", 0)
          .attr("y", dy + "em")
          .attr(tspanAttrs || {});

    while (!!(word = words.pop())) {
      line.push(word);
      tspan.text(line.join(" "));
      if (width === null || tspan.node().getComputedTextLength() > width) {
        line.pop();
        tspan.text(line.join(" "));
        line = [word];
        tspan = text
            .append("tspan")
            .attr("x", 0)
            .attr("y", ++lineNumber * lineHeight + dy + "em")
            .attr(tspanAttrs || {})
            .text(word);
      }
    }
  });
}

MG.wrap_text = wrap_text;

// call this to add a warning icon to a graph and log an error to the console
function error (args) {
  console.log('ERROR : ', args.target, ' : ', args.error);

  d3.select(args.target).select('.mg-chart-title')
    .append('i')
    .attr('class', 'fa fa-x fa-exclamation-circle warning');
}

function internal_error (args) {
  console.log('INTERNAL ERROR : ', args.target, ' : ', args.internal_error);
}

MG.error = error;

return MG;
}));<|MERGE_RESOLUTION|>--- conflicted
+++ resolved
@@ -2863,11 +2863,7 @@
     mg_selectAll_and_remove(svg, '.mg-active-datapoint-container');
   }
 
-<<<<<<< HEAD
   function mg_add_line_active_datapoint_container(args, svg) {
-=======
-  function mg_add_line_active_datapoint_container (args, svg) {
->>>>>>> ca59a036
     var activeDatapointContainer = mg_add_g(svg, 'mg-active-datapoint-container')
       .append('text')
       .attr('class', 'mg-active-datapoint')
@@ -2996,7 +2992,7 @@
       .on('mouseover', rollover_on)
       .on('mouseout', rollover_off)
       .on('mousemove', rollover_move);
-    
+
     mg_configure_voronoi_rollover(args, svg);
   }
 
@@ -3329,7 +3325,7 @@
       .style('opacity', function () {
         var id = d.line_id - 1;
 
-        if (args.custom_line_color_map.length > 0 && 
+        if (args.custom_line_color_map.length > 0 &&
           args.custom_line_color_map.indexOf(d.line_id) !== undefined
         ) {
           id = args.custom_line_color_map.indexOf(d.line_id);
@@ -5016,7 +5012,6 @@
 function process_point(args) {
   'use strict';
 
-<<<<<<< HEAD
   var data = args.data[0];
   var x = data.map(function(d) { return d[args.x_accessor]; });
   var y = data.map(function(d) { return d[args.y_accessor]; });
@@ -5027,14 +5022,6 @@
 
   //args.lowess_line = lowess_robust(x,y, .5, 100)
   return this;
-=======
-    if (args.least_squares) {
-        args.ls_line = least_squares(x,y);
-    }
-    //args.lowess_line = lowess_robust(x,y, .5, 100)
-    return this;
->>>>>>> ca59a036
-
 }
 
 MG.process_point = process_point;
