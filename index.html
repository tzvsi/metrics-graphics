--- conflicted
+++ resolved
@@ -59,16 +59,8 @@
             <div id='trunk'>
                 <div class='row trunk-section'>
                     <div class='col-lg-4'>
-<<<<<<< HEAD
-                        <h2 class='trunk-title'>Sections &amp; Briefings</h2>
-                        <p>This is a briefing. It helps describe the graphs you might see 
-                        to your right. The point of this type of section style is to 
-                        illustrate metrics that are important but more fine-grained than 
-                        you might see in the above section.</p>
-=======
                         <h2 class='trunk-title'>Linked Charts</h2>
                         <p>It can be useful to have two charts linked together - when a rollover in one is triggered, the same rollover is triggered on the same date or data point in the other.</p>
->>>>>>> cc455820
                     </div>
                     <div class='col-lg-7'>
                         <div class='row'>
@@ -97,7 +89,7 @@
                     <div class='col-lg-7'>
                         <div class='row'>
                             <div class='col-lg-12 gr' id='split_by'></div>
-                        </div>
+                       </div>
                         <div class='col-lg-1'></div>
                     </div>
                 </div>
@@ -139,14 +131,8 @@
 
                 <div class='row trunk-section'>
                     <div class='col-lg-4'>
-<<<<<<< HEAD
-                        <h2 class='trunk-title'>Rollover Number Formatting</h2>
-                        <p>We can change the precision if the axis data type is a 
-                        float.</p>
-=======
                         <h2 class='trunk-title'>Rollover Text Formatting</h2>
                         <p>We can change the precision if the axis data type is a float. We can also change both the formatting, or hide the rollover text altogether.</p>
->>>>>>> cc455820
                     </div>
                     <div class='col-lg-7'>
                         <div class='row'>
@@ -178,8 +164,6 @@
                     </div>
                 </div>
 
-<<<<<<< HEAD
-=======
                 <div class='row trunk-section'>
                     <div class='col-lg-4'>
                         <h2 class='trunk-title'>Scatterplots</h2>
@@ -192,7 +176,6 @@
                         <div class='col-lg-1'></div>
                     </div>
                 </div>
->>>>>>> cc455820
             </div>
 
         </div>
